<<<<<<< HEAD
    //
// <copyright file="CPUMatrix.h" company="Microsoft">
//     Copyright (c) Microsoft Corporation.  All rights reserved.
// </copyright>
//
#pragma once
#include <vector>
#include <stdio.h>
#include <ctime>
#include <limits.h>
#include "File.h"
#include "Helpers.h"
#include "CommonMatrix.h"
#include "basetypes.h" // for RuntimeError()

#ifdef    _WIN32
#ifdef MATH_EXPORTS
#define MATH_API __declspec(dllexport)
#else
#define MATH_API __declspec(dllimport)
#endif
#else    // no DLLs on Linux
#define    MATH_API 
#endif

#ifndef USE_TIME_BASED_SEED
#define USE_TIME_BASED_SEED ULONG_MAX
#endif
// NOTE NOTE NOTE:
// use CPUSingleMatrix and CPUDoubleMatrix instead of using the template directly
///////////////////////////////////////////////


// This class is exported from the Math.dll
namespace Microsoft { namespace MSR { namespace CNTK {

    double logadd(double x, double y);

    //To compy with BLAS libraries matrices are stored in ColMajor. However, by default C/C++/C# use RowMajor
    //convertion is need when passing data between CPUMatrix and C++ matrices
    template<class ElemType>
    class MATH_API CPUMatrix : public BaseMatrix<ElemType>
    {
        typedef BaseMatrix<ElemType> B; using B::m_numRows; using B::m_numCols; using B::m_pArray; using B::m_computeDevice; using B::m_elemSizeAllocated;
        using B::m_externalBuffer; using B::m_format; using B::m_matrixName;        // without this, base members would require to use thi-> in GCC
    public:
        CPUMatrix();
        CPUMatrix(FILE* f, const char * matrixName); //matrixName is used to verify that correct matrix is read.
        CPUMatrix(const size_t numRows, const size_t numCols);
        CPUMatrix(const size_t numRows, const size_t numCols, ElemType *pArray, const size_t matrixFlags=matrixFlagNormal);
        CPUMatrix(const CPUMatrix<ElemType>& deepCopyFrom);  //copy constructor, deep copy
        CPUMatrix<ElemType>& operator=(const CPUMatrix<ElemType>& deepCopyFrom);  //assignment operator, deep copy
        CPUMatrix(CPUMatrix<ElemType>&& moveFrom);  //move constructor, shallow copy
        CPUMatrix<ElemType>& operator=(CPUMatrix<ElemType>&& moveFrom);  //move assignment operator, shallow copy

        ~CPUMatrix();

    public:
        using B::OwnBuffer; using B::GetNumElements; using B::IsEmpty; using B::GetNumRows; using B::GetNumCols; using B::SetOwnBuffer; using B::SetMatrixName;

        size_t BufferSize() const { return m_numRows*m_numCols*sizeof(ElemType); }
        ElemType* BufferPointer() const {return m_pArray;}

        CPUMatrix<ElemType> ColumnSlice(size_t startColumn, size_t numCols) const;
        CPUMatrix<ElemType>& AssignColumnSlice(const CPUMatrix<ElemType>& fromMatrix, size_t startColumn, size_t numCols);

        ElemType Adagrad(CPUMatrix<ElemType>& gradients, const bool needAveMultiplier);
        ElemType RmsProp(CPUMatrix<ElemType>& gradients,
            ElemType RMS_GAMMA,
            ElemType RMS_WGT_INC,
            ElemType RMS_WGT_MAX,
            ElemType RMS_WGT_DEC,
            ElemType RMS_WGT_MIN,
            const bool needAveMultiplier
            );

        void Reshape(const size_t numRows, const size_t numCols);
        void Resize(const size_t numRows, const size_t numCols, bool growOnly = true);  //by default we only reallocate if need to grow
        ElemType* CopyToArray() const; //allocated by the callee but need to be deleted by the caller
        size_t CopyToArray(ElemType*& arrayCopyTo, size_t& currentArraySize) const;  //allocated by the callee but need to be deleted by the caller

        inline ElemType& operator() (const size_t row, const size_t col) 
        {
            return m_pArray[LocateElement(row, col)];
        }
        inline const ElemType& operator() (const size_t row, const size_t col) const 
        {
            return m_pArray[LocateElement(row, col)];
        }
        inline ElemType Get00Element() const 
        {
            return m_pArray[0];
        }        

        void SetValue(const ElemType v);
        void SetValue(const CPUMatrix<ElemType>& deepCopyFrom);
        void SetValue(const size_t numRows, const size_t numCols, ElemType *pArray, size_t matrixFlags=matrixFlagNormal);
        void SetColumn(const ElemType* colPointer, size_t colInd);
        void SetColumn(const CPUMatrix<ElemType>& valMat, size_t colInd);
        void SetColumn(const ElemType val, size_t j);

        void SetDiagonalValue(const ElemType v);
        void SetDiagonalValue(CPUMatrix<ElemType>& vector);
        void SetUniformRandomValue(const ElemType low, const ElemType high, unsigned long seed=USE_TIME_BASED_SEED); 
        void SetGaussianRandomValue(const ElemType mean, const ElemType sigma, unsigned long seed=USE_TIME_BASED_SEED);
        void SetUniformRandomMask(const ElemType maskRate, const ElemType scaleValue, unsigned long seed=USE_TIME_BASED_SEED); 
        void AddGaussianRandomValue(const ElemType mean, const ElemType sigma, unsigned long seed=USE_TIME_BASED_SEED);

        CPUMatrix<ElemType> Transpose();
        CPUMatrix<ElemType>& AssignTransposeOf (const CPUMatrix<ElemType>& a);

        CPUMatrix<ElemType>& operator+= (const ElemType alpha);
        CPUMatrix<ElemType> operator+ (const ElemType alpha) const;
        CPUMatrix<ElemType>& AssignSumOf(const ElemType alpha, const CPUMatrix<ElemType>& a);

        CPUMatrix<ElemType>& operator+= (const CPUMatrix<ElemType>& a);
        CPUMatrix<ElemType> operator+ (const CPUMatrix<ElemType>& a) const;
        CPUMatrix<ElemType>& AssignSumOf(const CPUMatrix<ElemType>& a, const CPUMatrix<ElemType>& b);

        CPUMatrix<ElemType>& operator-= (const ElemType alpha);
        CPUMatrix<ElemType> operator- (const ElemType alpha) const;
        CPUMatrix<ElemType>& AssignDifferenceOf(const ElemType alpha, const CPUMatrix<ElemType>& a);
        CPUMatrix<ElemType>& AssignDifferenceOf(const CPUMatrix<ElemType>& a, const ElemType alpha);

        CPUMatrix<ElemType>& operator-= (const CPUMatrix<ElemType>& a);
        CPUMatrix<ElemType> operator- (const CPUMatrix<ElemType>& a) const;
        CPUMatrix<ElemType>& AssignDifferenceOf(const CPUMatrix<ElemType>& a, const CPUMatrix<ElemType>& b);

        CPUMatrix<ElemType>& operator*= (const ElemType alpha);
        CPUMatrix<ElemType> operator* (const ElemType alpha) const;
        CPUMatrix<ElemType>& AssignProductOf(const ElemType alpha, const CPUMatrix<ElemType>& a);

        CPUMatrix<ElemType> operator* (const CPUMatrix<ElemType>& a) const;
        CPUMatrix<ElemType>& AssignProductOf (const CPUMatrix<ElemType>& a, const bool transposeA, const CPUMatrix<ElemType>& b, const bool transposeB);

        CPUMatrix<ElemType>& operator/= (ElemType alpha);
        CPUMatrix<ElemType> operator/ (ElemType alpha) const;

        CPUMatrix<ElemType>& operator^= (ElemType alpha); //element-wise power
        CPUMatrix<ElemType> operator^ (ElemType alpha) const; //element-wise power
        CPUMatrix<ElemType>& AssignElementPowerOf(const CPUMatrix<ElemType>& a, const ElemType power);

        CPUMatrix<ElemType>& ElementMultiplyWith (const CPUMatrix<ElemType>& a);
        CPUMatrix<ElemType>& AssignElementProductOf (const CPUMatrix<ElemType>& a, const CPUMatrix<ElemType>& b);
        CPUMatrix<ElemType>& AddElementProductOf (const CPUMatrix<ElemType>& a, const CPUMatrix<ElemType>& b);

        CPUMatrix<ElemType>& AssignElementDivisionOf (const CPUMatrix<ElemType>& a, const CPUMatrix<ElemType>& b);
        CPUMatrix<ElemType>& ElementDivideBy(const CPUMatrix<ElemType>& a);

        CPUMatrix<ElemType>& ColumnElementMultiplyWith(const CPUMatrix<ElemType>& a);
        CPUMatrix<ElemType>& RowElementMultiplyWith(const CPUMatrix<ElemType>& a);

        CPUMatrix<ElemType>& ColumnElementDivideBy(const CPUMatrix<ElemType>& a);
        CPUMatrix<ElemType>& RowElementDivideBy(const CPUMatrix<ElemType>& a);

        CPUMatrix<ElemType>& ElementInverse ();
        CPUMatrix<ElemType>& AssignElementInverseOf (const CPUMatrix<ElemType>& a);

        CPUMatrix<ElemType>& InplaceSigmoid ();
        CPUMatrix<ElemType>& AssignSigmoidOf (const CPUMatrix<ElemType>& a);

        CPUMatrix<ElemType>& InplaceLinearRectifierDerivative();
        CPUMatrix<ElemType>& AssignLinearRectifierDerivativeOf (const CPUMatrix<ElemType>& a);

        CPUMatrix<ElemType>& InplaceSigmoidDerivative();
        CPUMatrix<ElemType>& AssignSigmoidDerivativeOf (const CPUMatrix<ElemType>& a);

        CPUMatrix<ElemType>& InplaceTanh ();
        CPUMatrix<ElemType>& AssignTanhOf (const CPUMatrix<ElemType>& a);

        CPUMatrix<ElemType>& InplaceLogSoftmax (const bool isColWise);
        CPUMatrix<ElemType>& AssignLogSoftmaxOf (const CPUMatrix<ElemType>& a, const bool isColWise);
        
        CPUMatrix<ElemType>& InplaceSqrt ();
        CPUMatrix<ElemType>& AssignSqrtOf (const CPUMatrix<ElemType>& a);

        CPUMatrix<ElemType>& InplaceExp ();
        CPUMatrix<ElemType>& AssignExpOf (const CPUMatrix<ElemType>& a);

        CPUMatrix<ElemType>& InplaceLog ();
        CPUMatrix<ElemType>& AssignLogOf (const CPUMatrix<ElemType>& a);

        CPUMatrix<ElemType>& InplaceLog10 ();
        CPUMatrix<ElemType>& AssignLog10Of (const CPUMatrix<ElemType>& a);

        CPUMatrix<ElemType>& InplaceCosine ();
        CPUMatrix<ElemType>& AssignCosineOf (const CPUMatrix<ElemType>& a);

        CPUMatrix<ElemType>& InplaceNegativeSine ();
        CPUMatrix<ElemType>& AssignNegativeSineOf (const CPUMatrix<ElemType>& a);

        CPUMatrix<ElemType>& InplaceAbs ();
        CPUMatrix<ElemType>& AssignAbsOf (const CPUMatrix<ElemType>& a);

        CPUMatrix<ElemType>& InplaceTruncateBottom (const ElemType threshold);
        CPUMatrix<ElemType>& AssignTruncateBottomOf (const CPUMatrix<ElemType>& a, const ElemType threshold);
        CPUMatrix<ElemType>& InplaceTruncateTop (const ElemType threshold);
        CPUMatrix<ElemType>& AssignTruncateTopOf (const CPUMatrix<ElemType>& a, const ElemType threshold);
        CPUMatrix<ElemType>& InplaceTruncate (const ElemType threshold);
        CPUMatrix<ElemType>& InplaceSoftThreshold(const ElemType threshold);

        CPUMatrix<ElemType>& SetToZeroIfAbsLessThan (const ElemType threshold);

        ElemType SumOfAbsElements () const; //sum of all abs(elements)
        ElemType SumOfElements () const; //sum of all elements
        CPUMatrix<ElemType>& AssignSumOfElements(const CPUMatrix<ElemType>& a);

        bool IsEqualTo(const CPUMatrix<ElemType>& a, const ElemType threshold = 1e-8) const;

        static void VectorSum(const CPUMatrix<ElemType>& a, CPUMatrix<ElemType>& c, const bool isColWise);

        void VectorNorm1(CPUMatrix<ElemType>& c, const bool isColWise) const;
        CPUMatrix<ElemType>& AssignVectorNorm1Of(CPUMatrix<ElemType>& a, const bool isColWise);

        void VectorNorm2(CPUMatrix<ElemType>& c, const bool isColWise) const;
        CPUMatrix<ElemType>& AssignVectorNorm2Of(CPUMatrix<ElemType>& a, const bool isColWise);

        void VectorNormInf(CPUMatrix<ElemType>& c, const bool isColWise) const;
        CPUMatrix<ElemType>& AssignVectorNormInfOf(CPUMatrix<ElemType>& a, const bool isColWise);

        CPUMatrix<ElemType>& AssignInnerProductOf(const CPUMatrix<ElemType>& a, const CPUMatrix<ElemType>& b, const bool isColWise);
        CPUMatrix<ElemType>& AssignKhatriRaoProductOf(const CPUMatrix<ElemType>& a, const CPUMatrix<ElemType>& b);
        CPUMatrix<ElemType>& AddColumnReshapeProductOf(const CPUMatrix<ElemType>& a, const CPUMatrix<ElemType>& b, const bool transposeAColumn);

        CPUMatrix<ElemType>& AddWithScaleOf(ElemType alpha, const CPUMatrix<ElemType>& a);

        ElemType FrobeniusNorm() const;
        CPUMatrix<ElemType>& AssignFrobeniusNormOf(const CPUMatrix<ElemType>& a);

        ElemType MatrixNormInf() const;
        ElemType MatrixNorm1() const;
        ElemType MatrixNorm0() const; //number of non-zero elemets
        CPUMatrix<ElemType>& AssignSignOf(const CPUMatrix<ElemType>& a);
        CPUMatrix<ElemType>& AddSignOf(const CPUMatrix<ElemType>& a);

        CPUMatrix<ElemType>&  AssignRowSliceValuesOf(const CPUMatrix<ElemType>& a, const size_t startIndex, const size_t numRows); 
        CPUMatrix<ElemType>&  AddToRowSliceValuesOf(const CPUMatrix<ElemType>& a, const size_t startIndex, const size_t numRows); 
        CPUMatrix<ElemType>&  AddWithRowSliceValuesOf(const CPUMatrix<ElemType>& a, const size_t startIndex, const size_t numRows);

        CPUMatrix<ElemType>&  AssignRepeatOf(const CPUMatrix<ElemType>& a, const size_t numRowRepeats, const size_t numColRepeats);
        CPUMatrix<ElemType>&  AssignPositiveAndShiftedNegSample(const CPUMatrix<ElemType>& a, const size_t posNumber, const size_t negNumber, const size_t shiftNumber);
        CPUMatrix<ElemType>&  AddFoldedPositiveAndShiftedNegSample(const CPUMatrix<ElemType>& a, const size_t posNumber, const size_t negNumber, const size_t shiftNumber);
        
        void VectorMax(CPUMatrix<ElemType>& maxIndexes, CPUMatrix<ElemType>& maxValues, const bool isColWise) const;
        void VectorMin(CPUMatrix<ElemType>& mainndexes, CPUMatrix<ElemType>& minValues, const bool isColWise) const;

        CPUMatrix<ElemType>&  AssignNumOfDiff(const CPUMatrix<ElemType>& a, const CPUMatrix<ElemType>& b); 

        void Print(const char* matrixName, size_t rowStart, size_t rowEnd, size_t colStart, size_t colEnd) const;
        void Print(const char* matrixName = nullptr) const; //print whole matrix. can be expensive

        void ReadFromFile(FILE* f, const char * matrixName); //matrixName is used to verify that correct matrix is read.
        void WriteToFile(FILE* f, const char * matrixName); //matrixName is used to verify that correct matrix is read.

        CPUMatrix<ElemType>&   AssignPackedConvolutionInput(const CPUMatrix<ElemType>& inputSubBatch, 
                                                 const size_t inputWidth, const size_t inputHeight, const size_t inputChannels,
                                                 const size_t outputWidth, const size_t outputHeight, const size_t outputChannels,
                                                 const size_t kernelWidth, const size_t kernelHeight, const size_t horizontalSubsample, const size_t verticalSubsample, 
                                                 const bool zeroPadding = false); 
        CPUMatrix<ElemType>&   UnpackConvolutionInput(CPUMatrix<ElemType>& inputSubBatch, 
                                                 const size_t inputWidth, const size_t inputHeight, const size_t inputChannels,
                                                 const size_t outputWidth, const size_t outputHeight, const size_t outputChannels,
                                                 const size_t kernelWidth, const size_t kernelHeight, const size_t horizontalSubsample, const size_t verticalSubsample, 
                                                 const bool zeroPadding = false) const; 
        CPUMatrix<ElemType>& AssignMaxPoolingResult(const CPUMatrix<ElemType>& inputBatch, const size_t channels, 
                                                 const size_t inputWidth, const size_t inputHeight, const size_t inputSizePerSample, 
                                                 const size_t outputWidth, const size_t outputHeight, const size_t outputSizePerSample, 
                                                 const size_t windowWidth, const size_t windowHeight, const size_t horizontalSubsample, const size_t verticalSubsample);
        CPUMatrix<ElemType>& AddMaxPoolingGradient(const CPUMatrix<ElemType>& outputGradientBatch, const CPUMatrix<ElemType>& inputBatch, const CPUMatrix<ElemType>& outputBatch, 
                                                 const size_t channels, 
                                                 const size_t inputWidth, const size_t inputHeight, const size_t inputSizePerSample, 
                                                 const size_t outputWidth, const size_t outputHeight, const size_t outputSizePerSample, 
                                                 const size_t windowWidth, const size_t windowHeight, const size_t horizontalSubsample, const size_t verticalSubsample);
        CPUMatrix<ElemType>& AssignAveragePoolingResult(const CPUMatrix<ElemType>& inputBatch, const size_t channels, 
                                                 const size_t inputWidth, const size_t inputHeight, const size_t inputSizePerSample, 
                                                 const size_t outputWidth, const size_t outputHeight, const size_t outputSizePerSample, 
                                                 const size_t windowWidth, const size_t windowHeight, const size_t horizontalSubsample, const size_t verticalSubsample);
        CPUMatrix<ElemType>& AddAveragePoolingGradient(const CPUMatrix<ElemType>& outputGradientBatch, 
                                                 const size_t channels, 
                                                 const size_t inputWidth, const size_t inputHeight, const size_t inputSizePerSample, 
                                                 const size_t outputWidth, const size_t outputHeight, const size_t outputSizePerSample, 
                                                 const size_t windowWidth, const size_t windowHeight, const size_t horizontalSubsample, const size_t verticalSubsample);

    public:

        //static BLAS functions
        static void SVD(const CPUMatrix<ElemType>& A, CPUMatrix<ElemType>& SIGMA, CPUMatrix<ElemType>& U, CPUMatrix<ElemType>& VT, CPUMatrix<ElemType>& W);

        static void MultiplyAndWeightedAdd(ElemType alpha, const CPUMatrix<ElemType>& a, const bool transposeA, const CPUMatrix<ElemType>& b, const bool transposeB, 
                                           ElemType beta, CPUMatrix<ElemType>& c);
        static void MultiplyAndAdd(const CPUMatrix<ElemType>& a, const bool transposeA, const CPUMatrix<ElemType>& b, const bool transposeB, CPUMatrix<ElemType>& c);
        static void Multiply(const CPUMatrix<ElemType>& a, const bool transposeA, const CPUMatrix<ElemType>& b, const bool transposeB, CPUMatrix<ElemType>& c);
        static void Multiply(const CPUMatrix<ElemType>& a, const CPUMatrix<ElemType>& b, CPUMatrix<ElemType>& c);

        static void ScaleAndAdd(ElemType alpha, const CPUMatrix<ElemType>& a, CPUMatrix<ElemType>& c);
        static void AddScaledDifference(const ElemType alpha, const CPUMatrix<ElemType>& a, const CPUMatrix<ElemType>& b, CPUMatrix<ElemType>& c);
        static void AssignScaledDifference(const ElemType alpha, const CPUMatrix<ElemType>& a, const CPUMatrix<ElemType>& b, CPUMatrix<ElemType>& c);
        static void AddScaledDifference(const CPUMatrix<ElemType>& alpha, const CPUMatrix<ElemType>& a, const CPUMatrix<ElemType>& b, CPUMatrix<ElemType>& c); //alpha must be 1X1
        static void AssignScaledDifference(const CPUMatrix<ElemType>& alpha, const CPUMatrix<ElemType>& a, const CPUMatrix<ElemType>& b, CPUMatrix<ElemType>& c); //alpha must be 1X1

        static void AddElementToElement(const CPUMatrix<ElemType>& a, const size_t ai, const size_t aj, CPUMatrix<ElemType>& c, const size_t ci, const size_t cj); 
        //static void AddLogElementToElement(const CPUMatrix<ElemType>& a, const size_t ai, const size_t aj, CPUMatrix<ElemType>& c, const size_t ci, const size_t cj); 
        static void AssignElementToElement(const CPUMatrix<ElemType>& a, const size_t ai, const size_t aj, CPUMatrix<ElemType>& c, const size_t ci, const size_t cj); 

        static void MinusOneAt(CPUMatrix<ElemType>& c, const size_t position);

        static void Scale(ElemType alpha, CPUMatrix<ElemType>& a);
        static void Scale(CPUMatrix<ElemType> alpha, CPUMatrix<ElemType>& a); //In this case Matrix alpha must be 1x1
        static void Scale(ElemType alpha, const CPUMatrix<ElemType>& a, CPUMatrix<ElemType>& c);
        static void InnerProduct (const CPUMatrix<ElemType>& a, const CPUMatrix<ElemType>& b, CPUMatrix<ElemType>& c, const bool isColWise);
        static ElemType InnerProductOfMatrices(const CPUMatrix<ElemType>& a, const CPUMatrix<ElemType>& b);
        static void ElementWisePower (ElemType alpha, const CPUMatrix<ElemType>& a, CPUMatrix<ElemType>& c);

        static bool AreEqual(const CPUMatrix<ElemType>& a, const CPUMatrix<ElemType>& b, const ElemType threshold = 1e-8);

        static CPUMatrix<ElemType> Ones(const size_t rows, const size_t cols);
        static CPUMatrix<ElemType> Zeros(const size_t rows, const size_t cols);
        static CPUMatrix<ElemType> Eye(const size_t rows);
        static CPUMatrix<ElemType> RandomUniform(const size_t rows, const size_t cols, const ElemType low, const ElemType high, unsigned long seed=USE_TIME_BASED_SEED);
        static CPUMatrix<ElemType> RandomGaussian(const size_t rows, const size_t cols, const ElemType mean, const ElemType sigma, unsigned long seed=USE_TIME_BASED_SEED);

        public:
            CPUMatrix<ElemType>& AssignElementProductOfWithShiftNeg(const CPUMatrix<ElemType>& a, const CPUMatrix<ElemType>& b, size_t shift, size_t negnumber);
            static void InnerProductWithShiftNeg(const CPUMatrix<ElemType>& a, const CPUMatrix<ElemType>& b, CPUMatrix<ElemType>& c, const bool isColWise, size_t shift, size_t negnumber);
            // extract out a row from a, assign it to [this]. 
            CPUMatrix<ElemType>& GetARowByIndex(const CPUMatrix<ElemType>& a, const size_t index);
            static void ConductRowElementMultiplyWithShift(const CPUMatrix<ElemType>& a, const CPUMatrix<ElemType>& b, CPUMatrix<ElemType>& c, const size_t shift, bool bFirstmatrixfixed);
            CPUMatrix<ElemType>& AssignElementProductOfWithShift(const CPUMatrix<ElemType>& a, const CPUMatrix<ElemType>& b, const size_t shift);

    public:
        friend File& operator>>(File& stream, CPUMatrix<ElemType>& us)
        {
            stream.GetMarker(fileMarkerBeginSection, std::wstring(L"BMAT"));
            size_t elsize;
            stream>>elsize;
            if (sizeof(ElemType)!=elsize)
                RuntimeError("Template argument size doesn't match those in file");
            std::wstring matrixName;
            size_t numRows, numCols;
            int format;
            stream>>matrixName>>format>>numRows>>numCols;
            ElemType* d_array = new ElemType[numRows*numCols];
            for (size_t i=0;i<numRows*numCols;++i)
                stream>>d_array[i];
            stream.GetMarker(fileMarkerEndSection, std::wstring(L"EMAT"));
            us.SetValue(numRows,numCols,d_array, matrixFlagNormal);
            if (us.m_matrixName )
                delete [] us.m_matrixName ;
            us.m_matrixName = new wchar_t[matrixName.length()+1];
            wmemcpy(us.m_matrixName,matrixName.c_str(),matrixName.length()+1);

            delete[] d_array;
            return stream;
        }
        friend File& operator<<(File& stream, const CPUMatrix<ElemType>& us)
        {
            stream.PutMarker(fileMarkerBeginSection, std::wstring(L"BMAT"));
            stream<<sizeof(ElemType);
            
            std::wstring s = (us.m_matrixName==NULL)? std::wstring(L"unnamed") : std::wstring(us.m_matrixName);
            int format = us.m_format;
            stream<<s<<format;

            stream<<us.m_numRows<<us.m_numCols;
            for (size_t i=0;i<us.GetNumElements();++i)
                stream<<us.m_pArray[i];
            stream.PutMarker(fileMarkerEndSection, std::wstring(L"EMAT"));
            return stream;
        }

    public:
        ElemType LogAddSumOfElements() const;

    public:
        /// for RCRF
        static void RCRFBackwardCompute(const CPUMatrix<ElemType>& alpha, CPUMatrix<ElemType>& beta,
            const CPUMatrix<ElemType>& lbls,
            const CPUMatrix<ElemType>& pair_scores, const int shift);
        static void _rcrfBackwardCompute(size_t t, size_t k, const CPUMatrix<ElemType>& alpha,
            CPUMatrix<ElemType>& beta,
            const CPUMatrix<ElemType>& pair_scores, const int shift);

        static void RCRFTransGrdCompute(const CPUMatrix<ElemType>& lbls,
            const CPUMatrix<ElemType>&   alpha,
            const CPUMatrix<ElemType>& beta,
            const CPUMatrix<ElemType>& pair_scores,
            CPUMatrix<ElemType>& grd,
            const int shift);

        static void _rcrfTransGrdCompute(size_t i,
            const CPUMatrix<ElemType>& lbls,
            const CPUMatrix<ElemType>&   alpha,
            const CPUMatrix<ElemType>& beta,
            const CPUMatrix<ElemType>& pair_scores,
            CPUMatrix<ElemType>& grd,
            const size_t tPos, /// position
            const int shift);

    protected:
        size_t LocateElement (const size_t i, const size_t j) const;
        size_t LocateColumn (const size_t j) const;

    private:
        void ZeroInit(); //should only be used by constructors.
        void Clear();
    };

    typedef CPUMatrix<float> CPUSingleMatrix;
    typedef CPUMatrix<double> CPUDoubleMatrix;

}}}


=======
//
// <copyright file="CPUMatrix.h" company="Microsoft">
//     Copyright (c) Microsoft Corporation.  All rights reserved.
// </copyright>
//
#pragma once
#include <vector>
#include <stdio.h>
#include <ctime>
#include "File.h"
#include "Helpers.h"
#include "CommonMatrix.h"

#ifdef MATH_EXPORTS
#define MATH_API __declspec(dllexport)
#else
#define MATH_API __declspec(dllimport)
#endif

#ifndef USE_TIME_BASED_SEED
#define USE_TIME_BASED_SEED ULONG_MAX
#endif
// NOTE NOTE NOTE:
// use CPUSingleMatrix and CPUDoubleMatrix instead of using the template directly
///////////////////////////////////////////////


// This class is exported from the Math.dll
namespace Microsoft { namespace MSR { namespace CNTK {

    #define LZERO  -10e10
    #define MINLOGEXP -9.2103
    #define LSMALL -0.5E10
    double logadd(double x, double y);

    //To compy with BLAS libraries matrices are stored in ColMajor. However, by default C/C++/C# use RowMajor
    //convertion is need when passing data between CPUMatrix and C++ matrices
    template<class ElemType>
    class MATH_API CPUMatrix : public BaseMatrix<ElemType>
    {
    public:
        CPUMatrix();
        CPUMatrix(FILE* f, const char * matrixName); //matrixName is used to verify that correct matrix is read.
        CPUMatrix(const size_t numRows, const size_t numCols);
        CPUMatrix(const size_t numRows, const size_t numCols, ElemType *pArray, const size_t matrixFlags=matrixFlagNormal);
        CPUMatrix(const CPUMatrix<ElemType>& deepCopyFrom);  //copy constructor, deep copy
        CPUMatrix<ElemType>& operator=(const CPUMatrix<ElemType>& deepCopyFrom);  //assignment operator, deep copy
        CPUMatrix(CPUMatrix<ElemType>&& moveFrom);  //move constructor, shallow copy
        CPUMatrix<ElemType>& operator=(CPUMatrix<ElemType>&& moveFrom);  //move assignment operator, shallow copy

        ~CPUMatrix();

    public:
        size_t BufferSize() const {return m_numRows*m_numCols*sizeof(ElemType);}
        ElemType* BufferPointer() const {return m_pArray;}

        CPUMatrix<ElemType> ColumnSlice(size_t startColumn, size_t numCols) const;
        CPUMatrix<ElemType>& AssignColumnSlice(const CPUMatrix<ElemType>& fromMatrix, size_t startColumn, size_t numCols);
        CPUMatrix<ElemType>& AssignColumnSlice(const ElemType val, size_t startColumn, size_t numCols);

        void Adagrad(CPUMatrix<ElemType>& gradients);
        void RmsProp(CPUMatrix<ElemType>& gradients);

        void Reshape(const size_t numRows, const size_t numCols);
        void Resize(const size_t numRows, const size_t numCols, bool growOnly = true);  //by default we only reallocate if need to grow
        ElemType* CopyToArray() const; //allocated by the callee but need to be deleted by the caller
        size_t CopyToArray(ElemType*& arrayCopyTo, size_t& currentArraySize) const;  //allocated by the callee but need to be deleted by the caller

        inline ElemType& operator() (const size_t row, const size_t col) 
        {
            return m_pArray[LocateElement(row, col)];
        }
        inline const ElemType& operator() (const size_t row, const size_t col) const 
        {
            return m_pArray[LocateElement(row, col)];
        }
        inline ElemType Get00Element() const 
        {
            return m_pArray[0];
        }        

        void SetValue(const ElemType v);
        void SetValue(const CPUMatrix<ElemType>& deepCopyFrom);
        void SetValue(const size_t numRows, const size_t numCols, ElemType *pArray, size_t matrixFlags=matrixFlagNormal);
        void SetColumn(const ElemType* colPointer, size_t colInd);
        void SetColumn(const CPUMatrix<ElemType>& valMat, size_t colInd);
        void SetColumn(const ElemType val, size_t j);

        void SetDiagonalValue(const ElemType v);
        void SetDiagonalValue(CPUMatrix<ElemType>& vector);
        void SetUniformRandomValue(const ElemType low, const ElemType high, unsigned long seed=USE_TIME_BASED_SEED); 
        void SetGaussianRandomValue(const ElemType mean, const ElemType sigma, unsigned long seed=USE_TIME_BASED_SEED);
        void SetUniformRandomMask(const ElemType maskRate, const ElemType scaleValue, unsigned long seed=USE_TIME_BASED_SEED); 
        void AddGaussianRandomValue(const ElemType mean, const ElemType sigma, unsigned long seed=USE_TIME_BASED_SEED);

        CPUMatrix<ElemType> Transpose();
        CPUMatrix<ElemType>& AssignTransposeOf (const CPUMatrix<ElemType>& a);

        CPUMatrix<ElemType>& operator+= (const ElemType alpha);
        CPUMatrix<ElemType> operator+ (const ElemType alpha) const;
        CPUMatrix<ElemType>& AssignSumOf(const ElemType alpha, const CPUMatrix<ElemType>& a);

        CPUMatrix<ElemType>& operator+= (const CPUMatrix<ElemType>& a);
        CPUMatrix<ElemType> operator+ (const CPUMatrix<ElemType>& a) const;
        CPUMatrix<ElemType>& AssignSumOf(const CPUMatrix<ElemType>& a, const CPUMatrix<ElemType>& b);

        CPUMatrix<ElemType>& operator-= (const ElemType alpha);
        CPUMatrix<ElemType> operator- (const ElemType alpha) const;
        CPUMatrix<ElemType>& AssignDifferenceOf(const ElemType alpha, const CPUMatrix<ElemType>& a);
        CPUMatrix<ElemType>& AssignDifferenceOf(const CPUMatrix<ElemType>& a, const ElemType alpha);

        CPUMatrix<ElemType>& operator-= (const CPUMatrix<ElemType>& a);
        CPUMatrix<ElemType> operator- (const CPUMatrix<ElemType>& a) const;
        CPUMatrix<ElemType>& AssignDifferenceOf(const CPUMatrix<ElemType>& a, const CPUMatrix<ElemType>& b);

        CPUMatrix<ElemType>& operator*= (const ElemType alpha);
        CPUMatrix<ElemType> operator* (const ElemType alpha) const;
        CPUMatrix<ElemType>& AssignProductOf(const ElemType alpha, const CPUMatrix<ElemType>& a);

        CPUMatrix<ElemType> operator* (const CPUMatrix<ElemType>& a) const;
        CPUMatrix<ElemType>& AssignProductOf (const CPUMatrix<ElemType>& a, const bool transposeA, const CPUMatrix<ElemType>& b, const bool transposeB);

        CPUMatrix<ElemType>& operator/= (ElemType alpha);
        CPUMatrix<ElemType> operator/ (ElemType alpha) const;

        CPUMatrix<ElemType>& operator^= (ElemType alpha); //element-wise power
        CPUMatrix<ElemType> operator^ (ElemType alpha) const; //element-wise power
        CPUMatrix<ElemType>& AssignElementPowerOf(const CPUMatrix<ElemType>& a, const ElemType power);

        CPUMatrix<ElemType>& ElementMultiplyWith (const CPUMatrix<ElemType>& a);
        CPUMatrix<ElemType>& AssignElementProductOf (const CPUMatrix<ElemType>& a, const CPUMatrix<ElemType>& b);
        CPUMatrix<ElemType>& AddElementProductOf (const CPUMatrix<ElemType>& a, const CPUMatrix<ElemType>& b);

        CPUMatrix<ElemType>& AssignElementSumOf (size_t cCol, const CPUMatrix<ElemType>& a, size_t aColIdx, const CPUMatrix<ElemType>& b,  size_t bColIdx);

        CPUMatrix<ElemType>& AssignElementDivisionOf (const CPUMatrix<ElemType>& a, const CPUMatrix<ElemType>& b);

        CPUMatrix<ElemType>& ColumnElementMultiplyWith(const CPUMatrix<ElemType>& a);
        CPUMatrix<ElemType>& RowElementMultiplyWith(const CPUMatrix<ElemType>& a);

        CPUMatrix<ElemType>& ElementInverse ();
        CPUMatrix<ElemType>& AssignElementInverseOf (const CPUMatrix<ElemType>& a);

        CPUMatrix<ElemType>& InplaceSigmoid ();
        CPUMatrix<ElemType>& AssignSigmoidOf (const CPUMatrix<ElemType>& a);

        CPUMatrix<ElemType>& InplaceLinearRectifierDerivative();
        CPUMatrix<ElemType>& AssignLinearRectifierDerivativeOf(const CPUMatrix<ElemType>& a);

        CPUMatrix<ElemType>& InplaceHardTanhDerivative();
        CPUMatrix<ElemType>& AssignHardTanhDerivativeOf(const CPUMatrix<ElemType>& a);

        CPUMatrix<ElemType>& InplaceSigmoidDerivative();
        CPUMatrix<ElemType>& AssignSigmoidDerivativeOf (const CPUMatrix<ElemType>& a);

        CPUMatrix<ElemType>& InplaceTanh ();
        CPUMatrix<ElemType>& AssignTanhOf (const CPUMatrix<ElemType>& a);

        CPUMatrix<ElemType>& InplaceSoftmax (const bool isColWise);
        CPUMatrix<ElemType>& AssignSoftmaxOf (const CPUMatrix<ElemType>& a, const bool isColWise);
        
        CPUMatrix<ElemType>& InplaceSqrt ();
        CPUMatrix<ElemType>& AssignSqrtOf (const CPUMatrix<ElemType>& a);

        CPUMatrix<ElemType>& InplaceExp ();
        CPUMatrix<ElemType>& AssignExpOf (const CPUMatrix<ElemType>& a);

        CPUMatrix<ElemType>& InplaceLog ();
        CPUMatrix<ElemType>& AssignLogOf (const CPUMatrix<ElemType>& a);

        CPUMatrix<ElemType>& InplaceLog10 ();
        CPUMatrix<ElemType>& AssignLog10Of (const CPUMatrix<ElemType>& a);

        CPUMatrix<ElemType>& InplaceCosine ();
        CPUMatrix<ElemType>& AssignCosineOf (const CPUMatrix<ElemType>& a);

        CPUMatrix<ElemType>& InplaceNegativeSine ();
        CPUMatrix<ElemType>& AssignNegativeSineOf (const CPUMatrix<ElemType>& a);

        CPUMatrix<ElemType>& InplaceAbs ();
        CPUMatrix<ElemType>& AssignAbsOf (const CPUMatrix<ElemType>& a);

        CPUMatrix<ElemType>& InplaceTruncateBottom (const ElemType threshold);
        CPUMatrix<ElemType>& AssignTruncateBottomOf (const CPUMatrix<ElemType>& a, const ElemType threshold);
        CPUMatrix<ElemType>& InplaceTruncateTop (const ElemType threshold);
        CPUMatrix<ElemType>& AssignTruncateTopOf (const CPUMatrix<ElemType>& a, const ElemType threshold);
        CPUMatrix<ElemType>& InplaceTruncate (const ElemType threshold);

        CPUMatrix<ElemType>& SetToZeroIfAbsLessThan (const ElemType threshold);

        ElemType SumOfAbsElements () const; //sum of all abs(elements)
        ElemType SumOfElements () const; //sum of all elements
        CPUMatrix<ElemType>& AssignSumOfElements(const CPUMatrix<ElemType>& a);

        bool IsEqualTo(const CPUMatrix<ElemType>& a, const ElemType threshold = 1e-8) const;

        void VectorNorm1(CPUMatrix<ElemType>& c, const bool isColWise) const;
        CPUMatrix<ElemType>& AssignVectorNorm1Of(CPUMatrix<ElemType>& a, const bool isColWise);

        void VectorNorm2(CPUMatrix<ElemType>& c, const bool isColWise) const;
        CPUMatrix<ElemType>& AssignVectorNorm2Of(CPUMatrix<ElemType>& a, const bool isColWise);

        void VectorNormInf(CPUMatrix<ElemType>& c, const bool isColWise) const;
        CPUMatrix<ElemType>& AssignVectorNormInfOf(CPUMatrix<ElemType>& a, const bool isColWise);

        CPUMatrix<ElemType>& AssignInnerProductOf(const CPUMatrix<ElemType>& a, const CPUMatrix<ElemType>& b, const bool isColWise);
        CPUMatrix<ElemType>& AssignKhatriRaoProductOf(const CPUMatrix<ElemType>& a, const CPUMatrix<ElemType>& b);
        CPUMatrix<ElemType>& AddColumnReshapeProductOf(const CPUMatrix<ElemType>& a, const CPUMatrix<ElemType>& b, const bool transposeAColumn);

        CPUMatrix<ElemType>& AddWithScaleOf(ElemType alpha, const CPUMatrix<ElemType>& a);

        ElemType FrobeniusNorm() const;
        CPUMatrix<ElemType>& AssignFrobeniusNormOf(const CPUMatrix<ElemType>& a);

        ElemType MatrixNormInf() const;
        ElemType MatrixNorm1() const;
        ElemType MatrixNorm0() const; //number of non-zero elemets
        CPUMatrix<ElemType>& AssignSignOf(const CPUMatrix<ElemType>& a);
        CPUMatrix<ElemType>& AddSignOf(const CPUMatrix<ElemType>& a);

        CPUMatrix<ElemType>&  AssignRowSliceValuesOf(const CPUMatrix<ElemType>& a, const size_t startIndex, const size_t numRows); 
        CPUMatrix<ElemType>&  AddToRowSliceValuesOf(const CPUMatrix<ElemType>& a, const size_t startIndex, const size_t numRows); 
        
        void VectorMax(CPUMatrix<ElemType>& maxIndexes, CPUMatrix<ElemType>& maxValues, const bool isColWise) const;
        void VectorMin(CPUMatrix<ElemType>& mainndexes, CPUMatrix<ElemType>& minValues, const bool isColWise) const;

        CPUMatrix<ElemType>&  AssignNumOfDiff(const CPUMatrix<ElemType>& a, const CPUMatrix<ElemType>& b); 

        void Print(const char* matrixName, size_t rowStart, size_t rowEnd, size_t colStart, size_t colEnd) const;
        void Print(const char* matrixName = nullptr) const; //print whole matrix. can be expensive

        void ReadFromFile(FILE* f, const char * matrixName); //matrixName is used to verify that correct matrix is read.
        void WriteToFile(FILE* f, const char * matrixName); //matrixName is used to verify that correct matrix is read.

        CPUMatrix<ElemType>&   AssignPackedConvolutionInput(const CPUMatrix<ElemType>& inputSubBatch, 
                                                 const size_t inputWidth, const size_t inputHeight, const size_t inputChannels,
                                                 const size_t outputWidth, const size_t outputHeight, const size_t outputChannels,
                                                 const size_t kernelWidth, const size_t kernelHeight, const size_t horizontalSubsample, const size_t verticalSubsample, 
                                                 const bool zeroPadding = false); 
        CPUMatrix<ElemType>&   UnpackConvolutionInput(CPUMatrix<ElemType>& inputSubBatch, 
                                                 const size_t inputWidth, const size_t inputHeight, const size_t inputChannels,
                                                 const size_t outputWidth, const size_t outputHeight, const size_t outputChannels,
                                                 const size_t kernelWidth, const size_t kernelHeight, const size_t horizontalSubsample, const size_t verticalSubsample, 
                                                 const bool zeroPadding = false) const; 
        CPUMatrix<ElemType>& AssignMaxPoolingResult(const CPUMatrix<ElemType>& inputBatch, const size_t channels, 
                                                 const size_t inputWidth, const size_t inputHeight, const size_t inputSizePerSample, 
                                                 const size_t outputWidth, const size_t outputHeight, const size_t outputSizePerSample, 
                                                 const size_t windowWidth, const size_t windowHeight, const size_t horizontalSubsample, const size_t verticalSubsample);
        CPUMatrix<ElemType>& AddMaxPoolingGradient(const CPUMatrix<ElemType>& outputGradientBatch, const CPUMatrix<ElemType>& inputBatch, const CPUMatrix<ElemType>& outputBatch, 
                                                 const size_t channels, 
                                                 const size_t inputWidth, const size_t inputHeight, const size_t inputSizePerSample, 
                                                 const size_t outputWidth, const size_t outputHeight, const size_t outputSizePerSample, 
                                                 const size_t windowWidth, const size_t windowHeight, const size_t horizontalSubsample, const size_t verticalSubsample);
        CPUMatrix<ElemType>& AssignAveragePoolingResult(const CPUMatrix<ElemType>& inputBatch, const size_t channels, 
                                                 const size_t inputWidth, const size_t inputHeight, const size_t inputSizePerSample, 
                                                 const size_t outputWidth, const size_t outputHeight, const size_t outputSizePerSample, 
                                                 const size_t windowWidth, const size_t windowHeight, const size_t horizontalSubsample, const size_t verticalSubsample);
        CPUMatrix<ElemType>& AddAveragePoolingGradient(const CPUMatrix<ElemType>& outputGradientBatch, 
                                                 const size_t channels, 
                                                 const size_t inputWidth, const size_t inputHeight, const size_t inputSizePerSample, 
                                                 const size_t outputWidth, const size_t outputHeight, const size_t outputSizePerSample, 
                                                 const size_t windowWidth, const size_t windowHeight, const size_t horizontalSubsample, const size_t verticalSubsample);

    public:

        //static BLAS functions
        static void SVD(const CPUMatrix<ElemType>& A, CPUMatrix<ElemType>& SIGMA, CPUMatrix<ElemType>& U, CPUMatrix<ElemType>& VT);

        static void MultiplyAndWeightedAdd(ElemType alpha, const CPUMatrix<ElemType>& a, const bool transposeA, const CPUMatrix<ElemType>& b, const bool transposeB, 
            ElemType beta, CPUMatrix<ElemType>& c);
        static void MultiplyAndAdd(const CPUMatrix<ElemType>& a, const bool transposeA, const CPUMatrix<ElemType>& b, const bool transposeB, CPUMatrix<ElemType>& c);
        static void Multiply(const CPUMatrix<ElemType>& a, const bool transposeA, const CPUMatrix<ElemType>& b, const bool transposeB, CPUMatrix<ElemType>& c);
        static void Multiply(const CPUMatrix<ElemType>& a, const CPUMatrix<ElemType>& b, CPUMatrix<ElemType>& c);

        static void ScaleAndAdd(ElemType alpha, const CPUMatrix<ElemType>& a, CPUMatrix<ElemType>& c);
        static void AddScaledDifference(const ElemType alpha, const CPUMatrix<ElemType>& a, const CPUMatrix<ElemType>& b, CPUMatrix<ElemType>& c);
        static void AssignScaledDifference(const ElemType alpha, const CPUMatrix<ElemType>& a, const CPUMatrix<ElemType>& b, CPUMatrix<ElemType>& c);
        static void AddScaledDifference(const CPUMatrix<ElemType>& alpha, const CPUMatrix<ElemType>& a, const CPUMatrix<ElemType>& b, CPUMatrix<ElemType>& c); //alpha must be 1X1
        static void AssignScaledDifference(const CPUMatrix<ElemType>& alpha, const CPUMatrix<ElemType>& a, const CPUMatrix<ElemType>& b, CPUMatrix<ElemType>& c); //alpha must be 1X1

        static void AddElementToElement(const CPUMatrix<ElemType>& a, const size_t ai, const size_t aj, CPUMatrix<ElemType>& c, const size_t ci, const size_t cj); 
        //static void AddLogElementToElement(const CPUMatrix<ElemType>& a, const size_t ai, const size_t aj, CPUMatrix<ElemType>& c, const size_t ci, const size_t cj); 
        static void AssignElementToElement(const CPUMatrix<ElemType>& a, const size_t ai, const size_t aj, CPUMatrix<ElemType>& c, const size_t ci, const size_t cj); 

        static void Scale(ElemType alpha, CPUMatrix<ElemType>& a);
        static void Scale(CPUMatrix<ElemType> alpha, CPUMatrix<ElemType>& a); //In this case Matrix alpha must be 1x1
        static void Scale(ElemType alpha, const CPUMatrix<ElemType>& a, CPUMatrix<ElemType>& c);
        static void InnerProduct (const CPUMatrix<ElemType>& a, const CPUMatrix<ElemType>& b, CPUMatrix<ElemType>& c, const bool isColWise);
        static ElemType InnerProductOfMatrices(const CPUMatrix<ElemType>& a, const CPUMatrix<ElemType>& b);
        static void ElementWisePower (ElemType alpha, const CPUMatrix<ElemType>& a, CPUMatrix<ElemType>& c);

        static bool AreEqual(const CPUMatrix<ElemType>& a, const CPUMatrix<ElemType>& b, const ElemType threshold = 1e-8);

        static CPUMatrix<ElemType> Ones(const size_t rows, const size_t cols);
        static CPUMatrix<ElemType> Zeros(const size_t rows, const size_t cols);
        static CPUMatrix<ElemType> Eye(const size_t rows);
        static CPUMatrix<ElemType> RandomUniform(const size_t rows, const size_t cols, const ElemType low, const ElemType high, unsigned long seed=USE_TIME_BASED_SEED);
        static CPUMatrix<ElemType> RandomGaussian(const size_t rows, const size_t cols, const ElemType mean, const ElemType sigma, unsigned long seed=USE_TIME_BASED_SEED);

    public:
        friend File& operator>>(File& stream, CPUMatrix<ElemType>& us)
        {
            stream.GetMarker(fileMarkerBeginSection, std::wstring(L"BMAT"));
            size_t elsize;
            stream>>elsize;
            if (sizeof(ElemType)!=elsize)
                throw std::exception("Template argument size doesn't match those in file");
            std::wstring matrixName;
            size_t numRows, numCols;
            int format;
            stream>>matrixName>>format>>numRows>>numCols;
            ElemType* d_array = new ElemType[numRows*numCols];
            for (size_t i=0;i<numRows*numCols;++i)
                stream>>d_array[i];
            stream.GetMarker(fileMarkerEndSection, std::wstring(L"EMAT"));
            us.SetValue(numRows,numCols,d_array, matrixFlagNormal);
            if (us.m_matrixName )
                delete [] us.m_matrixName ;
            us.m_matrixName = new wchar_t[matrixName.length()+1];
            wmemcpy(us.m_matrixName,matrixName.c_str(),matrixName.length()+1);

            delete[] d_array;
            return stream;
        }
        friend File& operator<<(File& stream, const CPUMatrix<ElemType>& us)
        {
            stream.PutMarker(fileMarkerBeginSection, std::wstring(L"BMAT"));
            stream<<sizeof(ElemType);
            
            std::wstring s = (us.m_matrixName==NULL)? std::wstring(L"unnamed") : std::wstring(us.m_matrixName);
            int format = us.m_format;
            stream<<s<<format;

            stream<<us.m_numRows<<us.m_numCols;
            for (size_t i=0;i<us.GetNumElements();++i)
                stream<<us.m_pArray[i];
            stream.PutMarker(fileMarkerEndSection, std::wstring(L"EMAT"));
            return stream;
        }


    protected:
        inline size_t LocateElement (const size_t i, const size_t j) const;
        inline size_t LocateColumn (const size_t j) const;

    private:
        void ZeroInit(); //should only be used by constructors.
        void Clear();
    };

    typedef CPUMatrix<float> CPUSingleMatrix;
    typedef CPUMatrix<double> CPUDoubleMatrix;

}}}

>>>>>>> cf3e9446
<|MERGE_RESOLUTION|>--- conflicted
+++ resolved
@@ -1,771 +1,412 @@
-<<<<<<< HEAD
-    //
-// <copyright file="CPUMatrix.h" company="Microsoft">
-//     Copyright (c) Microsoft Corporation.  All rights reserved.
-// </copyright>
-//
-#pragma once
-#include <vector>
-#include <stdio.h>
-#include <ctime>
-#include <limits.h>
-#include "File.h"
-#include "Helpers.h"
-#include "CommonMatrix.h"
-#include "basetypes.h" // for RuntimeError()
-
-#ifdef    _WIN32
-#ifdef MATH_EXPORTS
-#define MATH_API __declspec(dllexport)
-#else
-#define MATH_API __declspec(dllimport)
-#endif
-#else    // no DLLs on Linux
-#define    MATH_API 
-#endif
-
-#ifndef USE_TIME_BASED_SEED
-#define USE_TIME_BASED_SEED ULONG_MAX
-#endif
-// NOTE NOTE NOTE:
-// use CPUSingleMatrix and CPUDoubleMatrix instead of using the template directly
-///////////////////////////////////////////////
-
-
-// This class is exported from the Math.dll
-namespace Microsoft { namespace MSR { namespace CNTK {
-
-    double logadd(double x, double y);
-
-    //To compy with BLAS libraries matrices are stored in ColMajor. However, by default C/C++/C# use RowMajor
-    //convertion is need when passing data between CPUMatrix and C++ matrices
-    template<class ElemType>
-    class MATH_API CPUMatrix : public BaseMatrix<ElemType>
-    {
-        typedef BaseMatrix<ElemType> B; using B::m_numRows; using B::m_numCols; using B::m_pArray; using B::m_computeDevice; using B::m_elemSizeAllocated;
-        using B::m_externalBuffer; using B::m_format; using B::m_matrixName;        // without this, base members would require to use thi-> in GCC
-    public:
-        CPUMatrix();
-        CPUMatrix(FILE* f, const char * matrixName); //matrixName is used to verify that correct matrix is read.
-        CPUMatrix(const size_t numRows, const size_t numCols);
-        CPUMatrix(const size_t numRows, const size_t numCols, ElemType *pArray, const size_t matrixFlags=matrixFlagNormal);
-        CPUMatrix(const CPUMatrix<ElemType>& deepCopyFrom);  //copy constructor, deep copy
-        CPUMatrix<ElemType>& operator=(const CPUMatrix<ElemType>& deepCopyFrom);  //assignment operator, deep copy
-        CPUMatrix(CPUMatrix<ElemType>&& moveFrom);  //move constructor, shallow copy
-        CPUMatrix<ElemType>& operator=(CPUMatrix<ElemType>&& moveFrom);  //move assignment operator, shallow copy
-
-        ~CPUMatrix();
-
-    public:
-        using B::OwnBuffer; using B::GetNumElements; using B::IsEmpty; using B::GetNumRows; using B::GetNumCols; using B::SetOwnBuffer; using B::SetMatrixName;
-
-        size_t BufferSize() const { return m_numRows*m_numCols*sizeof(ElemType); }
-        ElemType* BufferPointer() const {return m_pArray;}
-
-        CPUMatrix<ElemType> ColumnSlice(size_t startColumn, size_t numCols) const;
-        CPUMatrix<ElemType>& AssignColumnSlice(const CPUMatrix<ElemType>& fromMatrix, size_t startColumn, size_t numCols);
-
-        ElemType Adagrad(CPUMatrix<ElemType>& gradients, const bool needAveMultiplier);
-        ElemType RmsProp(CPUMatrix<ElemType>& gradients,
-            ElemType RMS_GAMMA,
-            ElemType RMS_WGT_INC,
-            ElemType RMS_WGT_MAX,
-            ElemType RMS_WGT_DEC,
-            ElemType RMS_WGT_MIN,
-            const bool needAveMultiplier
-            );
-
-        void Reshape(const size_t numRows, const size_t numCols);
-        void Resize(const size_t numRows, const size_t numCols, bool growOnly = true);  //by default we only reallocate if need to grow
-        ElemType* CopyToArray() const; //allocated by the callee but need to be deleted by the caller
-        size_t CopyToArray(ElemType*& arrayCopyTo, size_t& currentArraySize) const;  //allocated by the callee but need to be deleted by the caller
-
-        inline ElemType& operator() (const size_t row, const size_t col) 
-        {
-            return m_pArray[LocateElement(row, col)];
-        }
-        inline const ElemType& operator() (const size_t row, const size_t col) const 
-        {
-            return m_pArray[LocateElement(row, col)];
-        }
-        inline ElemType Get00Element() const 
-        {
-            return m_pArray[0];
-        }        
-
-        void SetValue(const ElemType v);
-        void SetValue(const CPUMatrix<ElemType>& deepCopyFrom);
-        void SetValue(const size_t numRows, const size_t numCols, ElemType *pArray, size_t matrixFlags=matrixFlagNormal);
-        void SetColumn(const ElemType* colPointer, size_t colInd);
-        void SetColumn(const CPUMatrix<ElemType>& valMat, size_t colInd);
-        void SetColumn(const ElemType val, size_t j);
-
-        void SetDiagonalValue(const ElemType v);
-        void SetDiagonalValue(CPUMatrix<ElemType>& vector);
-        void SetUniformRandomValue(const ElemType low, const ElemType high, unsigned long seed=USE_TIME_BASED_SEED); 
-        void SetGaussianRandomValue(const ElemType mean, const ElemType sigma, unsigned long seed=USE_TIME_BASED_SEED);
-        void SetUniformRandomMask(const ElemType maskRate, const ElemType scaleValue, unsigned long seed=USE_TIME_BASED_SEED); 
-        void AddGaussianRandomValue(const ElemType mean, const ElemType sigma, unsigned long seed=USE_TIME_BASED_SEED);
-
-        CPUMatrix<ElemType> Transpose();
-        CPUMatrix<ElemType>& AssignTransposeOf (const CPUMatrix<ElemType>& a);
-
-        CPUMatrix<ElemType>& operator+= (const ElemType alpha);
-        CPUMatrix<ElemType> operator+ (const ElemType alpha) const;
-        CPUMatrix<ElemType>& AssignSumOf(const ElemType alpha, const CPUMatrix<ElemType>& a);
-
-        CPUMatrix<ElemType>& operator+= (const CPUMatrix<ElemType>& a);
-        CPUMatrix<ElemType> operator+ (const CPUMatrix<ElemType>& a) const;
-        CPUMatrix<ElemType>& AssignSumOf(const CPUMatrix<ElemType>& a, const CPUMatrix<ElemType>& b);
-
-        CPUMatrix<ElemType>& operator-= (const ElemType alpha);
-        CPUMatrix<ElemType> operator- (const ElemType alpha) const;
-        CPUMatrix<ElemType>& AssignDifferenceOf(const ElemType alpha, const CPUMatrix<ElemType>& a);
-        CPUMatrix<ElemType>& AssignDifferenceOf(const CPUMatrix<ElemType>& a, const ElemType alpha);
-
-        CPUMatrix<ElemType>& operator-= (const CPUMatrix<ElemType>& a);
-        CPUMatrix<ElemType> operator- (const CPUMatrix<ElemType>& a) const;
-        CPUMatrix<ElemType>& AssignDifferenceOf(const CPUMatrix<ElemType>& a, const CPUMatrix<ElemType>& b);
-
-        CPUMatrix<ElemType>& operator*= (const ElemType alpha);
-        CPUMatrix<ElemType> operator* (const ElemType alpha) const;
-        CPUMatrix<ElemType>& AssignProductOf(const ElemType alpha, const CPUMatrix<ElemType>& a);
-
-        CPUMatrix<ElemType> operator* (const CPUMatrix<ElemType>& a) const;
-        CPUMatrix<ElemType>& AssignProductOf (const CPUMatrix<ElemType>& a, const bool transposeA, const CPUMatrix<ElemType>& b, const bool transposeB);
-
-        CPUMatrix<ElemType>& operator/= (ElemType alpha);
-        CPUMatrix<ElemType> operator/ (ElemType alpha) const;
-
-        CPUMatrix<ElemType>& operator^= (ElemType alpha); //element-wise power
-        CPUMatrix<ElemType> operator^ (ElemType alpha) const; //element-wise power
-        CPUMatrix<ElemType>& AssignElementPowerOf(const CPUMatrix<ElemType>& a, const ElemType power);
-
-        CPUMatrix<ElemType>& ElementMultiplyWith (const CPUMatrix<ElemType>& a);
-        CPUMatrix<ElemType>& AssignElementProductOf (const CPUMatrix<ElemType>& a, const CPUMatrix<ElemType>& b);
-        CPUMatrix<ElemType>& AddElementProductOf (const CPUMatrix<ElemType>& a, const CPUMatrix<ElemType>& b);
-
-        CPUMatrix<ElemType>& AssignElementDivisionOf (const CPUMatrix<ElemType>& a, const CPUMatrix<ElemType>& b);
-        CPUMatrix<ElemType>& ElementDivideBy(const CPUMatrix<ElemType>& a);
-
-        CPUMatrix<ElemType>& ColumnElementMultiplyWith(const CPUMatrix<ElemType>& a);
-        CPUMatrix<ElemType>& RowElementMultiplyWith(const CPUMatrix<ElemType>& a);
-
-        CPUMatrix<ElemType>& ColumnElementDivideBy(const CPUMatrix<ElemType>& a);
-        CPUMatrix<ElemType>& RowElementDivideBy(const CPUMatrix<ElemType>& a);
-
-        CPUMatrix<ElemType>& ElementInverse ();
-        CPUMatrix<ElemType>& AssignElementInverseOf (const CPUMatrix<ElemType>& a);
-
-        CPUMatrix<ElemType>& InplaceSigmoid ();
-        CPUMatrix<ElemType>& AssignSigmoidOf (const CPUMatrix<ElemType>& a);
-
-        CPUMatrix<ElemType>& InplaceLinearRectifierDerivative();
-        CPUMatrix<ElemType>& AssignLinearRectifierDerivativeOf (const CPUMatrix<ElemType>& a);
-
-        CPUMatrix<ElemType>& InplaceSigmoidDerivative();
-        CPUMatrix<ElemType>& AssignSigmoidDerivativeOf (const CPUMatrix<ElemType>& a);
-
-        CPUMatrix<ElemType>& InplaceTanh ();
-        CPUMatrix<ElemType>& AssignTanhOf (const CPUMatrix<ElemType>& a);
-
-        CPUMatrix<ElemType>& InplaceLogSoftmax (const bool isColWise);
-        CPUMatrix<ElemType>& AssignLogSoftmaxOf (const CPUMatrix<ElemType>& a, const bool isColWise);
-        
-        CPUMatrix<ElemType>& InplaceSqrt ();
-        CPUMatrix<ElemType>& AssignSqrtOf (const CPUMatrix<ElemType>& a);
-
-        CPUMatrix<ElemType>& InplaceExp ();
-        CPUMatrix<ElemType>& AssignExpOf (const CPUMatrix<ElemType>& a);
-
-        CPUMatrix<ElemType>& InplaceLog ();
-        CPUMatrix<ElemType>& AssignLogOf (const CPUMatrix<ElemType>& a);
-
-        CPUMatrix<ElemType>& InplaceLog10 ();
-        CPUMatrix<ElemType>& AssignLog10Of (const CPUMatrix<ElemType>& a);
-
-        CPUMatrix<ElemType>& InplaceCosine ();
-        CPUMatrix<ElemType>& AssignCosineOf (const CPUMatrix<ElemType>& a);
-
-        CPUMatrix<ElemType>& InplaceNegativeSine ();
-        CPUMatrix<ElemType>& AssignNegativeSineOf (const CPUMatrix<ElemType>& a);
-
-        CPUMatrix<ElemType>& InplaceAbs ();
-        CPUMatrix<ElemType>& AssignAbsOf (const CPUMatrix<ElemType>& a);
-
-        CPUMatrix<ElemType>& InplaceTruncateBottom (const ElemType threshold);
-        CPUMatrix<ElemType>& AssignTruncateBottomOf (const CPUMatrix<ElemType>& a, const ElemType threshold);
-        CPUMatrix<ElemType>& InplaceTruncateTop (const ElemType threshold);
-        CPUMatrix<ElemType>& AssignTruncateTopOf (const CPUMatrix<ElemType>& a, const ElemType threshold);
-        CPUMatrix<ElemType>& InplaceTruncate (const ElemType threshold);
-        CPUMatrix<ElemType>& InplaceSoftThreshold(const ElemType threshold);
-
-        CPUMatrix<ElemType>& SetToZeroIfAbsLessThan (const ElemType threshold);
-
-        ElemType SumOfAbsElements () const; //sum of all abs(elements)
-        ElemType SumOfElements () const; //sum of all elements
-        CPUMatrix<ElemType>& AssignSumOfElements(const CPUMatrix<ElemType>& a);
-
-        bool IsEqualTo(const CPUMatrix<ElemType>& a, const ElemType threshold = 1e-8) const;
-
-        static void VectorSum(const CPUMatrix<ElemType>& a, CPUMatrix<ElemType>& c, const bool isColWise);
-
-        void VectorNorm1(CPUMatrix<ElemType>& c, const bool isColWise) const;
-        CPUMatrix<ElemType>& AssignVectorNorm1Of(CPUMatrix<ElemType>& a, const bool isColWise);
-
-        void VectorNorm2(CPUMatrix<ElemType>& c, const bool isColWise) const;
-        CPUMatrix<ElemType>& AssignVectorNorm2Of(CPUMatrix<ElemType>& a, const bool isColWise);
-
-        void VectorNormInf(CPUMatrix<ElemType>& c, const bool isColWise) const;
-        CPUMatrix<ElemType>& AssignVectorNormInfOf(CPUMatrix<ElemType>& a, const bool isColWise);
-
-        CPUMatrix<ElemType>& AssignInnerProductOf(const CPUMatrix<ElemType>& a, const CPUMatrix<ElemType>& b, const bool isColWise);
-        CPUMatrix<ElemType>& AssignKhatriRaoProductOf(const CPUMatrix<ElemType>& a, const CPUMatrix<ElemType>& b);
-        CPUMatrix<ElemType>& AddColumnReshapeProductOf(const CPUMatrix<ElemType>& a, const CPUMatrix<ElemType>& b, const bool transposeAColumn);
-
-        CPUMatrix<ElemType>& AddWithScaleOf(ElemType alpha, const CPUMatrix<ElemType>& a);
-
-        ElemType FrobeniusNorm() const;
-        CPUMatrix<ElemType>& AssignFrobeniusNormOf(const CPUMatrix<ElemType>& a);
-
-        ElemType MatrixNormInf() const;
-        ElemType MatrixNorm1() const;
-        ElemType MatrixNorm0() const; //number of non-zero elemets
-        CPUMatrix<ElemType>& AssignSignOf(const CPUMatrix<ElemType>& a);
-        CPUMatrix<ElemType>& AddSignOf(const CPUMatrix<ElemType>& a);
-
-        CPUMatrix<ElemType>&  AssignRowSliceValuesOf(const CPUMatrix<ElemType>& a, const size_t startIndex, const size_t numRows); 
-        CPUMatrix<ElemType>&  AddToRowSliceValuesOf(const CPUMatrix<ElemType>& a, const size_t startIndex, const size_t numRows); 
-        CPUMatrix<ElemType>&  AddWithRowSliceValuesOf(const CPUMatrix<ElemType>& a, const size_t startIndex, const size_t numRows);
-
-        CPUMatrix<ElemType>&  AssignRepeatOf(const CPUMatrix<ElemType>& a, const size_t numRowRepeats, const size_t numColRepeats);
-        CPUMatrix<ElemType>&  AssignPositiveAndShiftedNegSample(const CPUMatrix<ElemType>& a, const size_t posNumber, const size_t negNumber, const size_t shiftNumber);
-        CPUMatrix<ElemType>&  AddFoldedPositiveAndShiftedNegSample(const CPUMatrix<ElemType>& a, const size_t posNumber, const size_t negNumber, const size_t shiftNumber);
-        
-        void VectorMax(CPUMatrix<ElemType>& maxIndexes, CPUMatrix<ElemType>& maxValues, const bool isColWise) const;
-        void VectorMin(CPUMatrix<ElemType>& mainndexes, CPUMatrix<ElemType>& minValues, const bool isColWise) const;
-
-        CPUMatrix<ElemType>&  AssignNumOfDiff(const CPUMatrix<ElemType>& a, const CPUMatrix<ElemType>& b); 
-
-        void Print(const char* matrixName, size_t rowStart, size_t rowEnd, size_t colStart, size_t colEnd) const;
-        void Print(const char* matrixName = nullptr) const; //print whole matrix. can be expensive
-
-        void ReadFromFile(FILE* f, const char * matrixName); //matrixName is used to verify that correct matrix is read.
-        void WriteToFile(FILE* f, const char * matrixName); //matrixName is used to verify that correct matrix is read.
-
-        CPUMatrix<ElemType>&   AssignPackedConvolutionInput(const CPUMatrix<ElemType>& inputSubBatch, 
-                                                 const size_t inputWidth, const size_t inputHeight, const size_t inputChannels,
-                                                 const size_t outputWidth, const size_t outputHeight, const size_t outputChannels,
-                                                 const size_t kernelWidth, const size_t kernelHeight, const size_t horizontalSubsample, const size_t verticalSubsample, 
-                                                 const bool zeroPadding = false); 
-        CPUMatrix<ElemType>&   UnpackConvolutionInput(CPUMatrix<ElemType>& inputSubBatch, 
-                                                 const size_t inputWidth, const size_t inputHeight, const size_t inputChannels,
-                                                 const size_t outputWidth, const size_t outputHeight, const size_t outputChannels,
-                                                 const size_t kernelWidth, const size_t kernelHeight, const size_t horizontalSubsample, const size_t verticalSubsample, 
-                                                 const bool zeroPadding = false) const; 
-        CPUMatrix<ElemType>& AssignMaxPoolingResult(const CPUMatrix<ElemType>& inputBatch, const size_t channels, 
-                                                 const size_t inputWidth, const size_t inputHeight, const size_t inputSizePerSample, 
-                                                 const size_t outputWidth, const size_t outputHeight, const size_t outputSizePerSample, 
-                                                 const size_t windowWidth, const size_t windowHeight, const size_t horizontalSubsample, const size_t verticalSubsample);
-        CPUMatrix<ElemType>& AddMaxPoolingGradient(const CPUMatrix<ElemType>& outputGradientBatch, const CPUMatrix<ElemType>& inputBatch, const CPUMatrix<ElemType>& outputBatch, 
-                                                 const size_t channels, 
-                                                 const size_t inputWidth, const size_t inputHeight, const size_t inputSizePerSample, 
-                                                 const size_t outputWidth, const size_t outputHeight, const size_t outputSizePerSample, 
-                                                 const size_t windowWidth, const size_t windowHeight, const size_t horizontalSubsample, const size_t verticalSubsample);
-        CPUMatrix<ElemType>& AssignAveragePoolingResult(const CPUMatrix<ElemType>& inputBatch, const size_t channels, 
-                                                 const size_t inputWidth, const size_t inputHeight, const size_t inputSizePerSample, 
-                                                 const size_t outputWidth, const size_t outputHeight, const size_t outputSizePerSample, 
-                                                 const size_t windowWidth, const size_t windowHeight, const size_t horizontalSubsample, const size_t verticalSubsample);
-        CPUMatrix<ElemType>& AddAveragePoolingGradient(const CPUMatrix<ElemType>& outputGradientBatch, 
-                                                 const size_t channels, 
-                                                 const size_t inputWidth, const size_t inputHeight, const size_t inputSizePerSample, 
-                                                 const size_t outputWidth, const size_t outputHeight, const size_t outputSizePerSample, 
-                                                 const size_t windowWidth, const size_t windowHeight, const size_t horizontalSubsample, const size_t verticalSubsample);
-
-    public:
-
-        //static BLAS functions
-        static void SVD(const CPUMatrix<ElemType>& A, CPUMatrix<ElemType>& SIGMA, CPUMatrix<ElemType>& U, CPUMatrix<ElemType>& VT, CPUMatrix<ElemType>& W);
-
-        static void MultiplyAndWeightedAdd(ElemType alpha, const CPUMatrix<ElemType>& a, const bool transposeA, const CPUMatrix<ElemType>& b, const bool transposeB, 
-                                           ElemType beta, CPUMatrix<ElemType>& c);
-        static void MultiplyAndAdd(const CPUMatrix<ElemType>& a, const bool transposeA, const CPUMatrix<ElemType>& b, const bool transposeB, CPUMatrix<ElemType>& c);
-        static void Multiply(const CPUMatrix<ElemType>& a, const bool transposeA, const CPUMatrix<ElemType>& b, const bool transposeB, CPUMatrix<ElemType>& c);
-        static void Multiply(const CPUMatrix<ElemType>& a, const CPUMatrix<ElemType>& b, CPUMatrix<ElemType>& c);
-
-        static void ScaleAndAdd(ElemType alpha, const CPUMatrix<ElemType>& a, CPUMatrix<ElemType>& c);
-        static void AddScaledDifference(const ElemType alpha, const CPUMatrix<ElemType>& a, const CPUMatrix<ElemType>& b, CPUMatrix<ElemType>& c);
-        static void AssignScaledDifference(const ElemType alpha, const CPUMatrix<ElemType>& a, const CPUMatrix<ElemType>& b, CPUMatrix<ElemType>& c);
-        static void AddScaledDifference(const CPUMatrix<ElemType>& alpha, const CPUMatrix<ElemType>& a, const CPUMatrix<ElemType>& b, CPUMatrix<ElemType>& c); //alpha must be 1X1
-        static void AssignScaledDifference(const CPUMatrix<ElemType>& alpha, const CPUMatrix<ElemType>& a, const CPUMatrix<ElemType>& b, CPUMatrix<ElemType>& c); //alpha must be 1X1
-
-        static void AddElementToElement(const CPUMatrix<ElemType>& a, const size_t ai, const size_t aj, CPUMatrix<ElemType>& c, const size_t ci, const size_t cj); 
-        //static void AddLogElementToElement(const CPUMatrix<ElemType>& a, const size_t ai, const size_t aj, CPUMatrix<ElemType>& c, const size_t ci, const size_t cj); 
-        static void AssignElementToElement(const CPUMatrix<ElemType>& a, const size_t ai, const size_t aj, CPUMatrix<ElemType>& c, const size_t ci, const size_t cj); 
-
-        static void MinusOneAt(CPUMatrix<ElemType>& c, const size_t position);
-
-        static void Scale(ElemType alpha, CPUMatrix<ElemType>& a);
-        static void Scale(CPUMatrix<ElemType> alpha, CPUMatrix<ElemType>& a); //In this case Matrix alpha must be 1x1
-        static void Scale(ElemType alpha, const CPUMatrix<ElemType>& a, CPUMatrix<ElemType>& c);
-        static void InnerProduct (const CPUMatrix<ElemType>& a, const CPUMatrix<ElemType>& b, CPUMatrix<ElemType>& c, const bool isColWise);
-        static ElemType InnerProductOfMatrices(const CPUMatrix<ElemType>& a, const CPUMatrix<ElemType>& b);
-        static void ElementWisePower (ElemType alpha, const CPUMatrix<ElemType>& a, CPUMatrix<ElemType>& c);
-
-        static bool AreEqual(const CPUMatrix<ElemType>& a, const CPUMatrix<ElemType>& b, const ElemType threshold = 1e-8);
-
-        static CPUMatrix<ElemType> Ones(const size_t rows, const size_t cols);
-        static CPUMatrix<ElemType> Zeros(const size_t rows, const size_t cols);
-        static CPUMatrix<ElemType> Eye(const size_t rows);
-        static CPUMatrix<ElemType> RandomUniform(const size_t rows, const size_t cols, const ElemType low, const ElemType high, unsigned long seed=USE_TIME_BASED_SEED);
-        static CPUMatrix<ElemType> RandomGaussian(const size_t rows, const size_t cols, const ElemType mean, const ElemType sigma, unsigned long seed=USE_TIME_BASED_SEED);
-
-        public:
-            CPUMatrix<ElemType>& AssignElementProductOfWithShiftNeg(const CPUMatrix<ElemType>& a, const CPUMatrix<ElemType>& b, size_t shift, size_t negnumber);
-            static void InnerProductWithShiftNeg(const CPUMatrix<ElemType>& a, const CPUMatrix<ElemType>& b, CPUMatrix<ElemType>& c, const bool isColWise, size_t shift, size_t negnumber);
-            // extract out a row from a, assign it to [this]. 
-            CPUMatrix<ElemType>& GetARowByIndex(const CPUMatrix<ElemType>& a, const size_t index);
-            static void ConductRowElementMultiplyWithShift(const CPUMatrix<ElemType>& a, const CPUMatrix<ElemType>& b, CPUMatrix<ElemType>& c, const size_t shift, bool bFirstmatrixfixed);
-            CPUMatrix<ElemType>& AssignElementProductOfWithShift(const CPUMatrix<ElemType>& a, const CPUMatrix<ElemType>& b, const size_t shift);
-
-    public:
-        friend File& operator>>(File& stream, CPUMatrix<ElemType>& us)
-        {
-            stream.GetMarker(fileMarkerBeginSection, std::wstring(L"BMAT"));
-            size_t elsize;
-            stream>>elsize;
-            if (sizeof(ElemType)!=elsize)
-                RuntimeError("Template argument size doesn't match those in file");
-            std::wstring matrixName;
-            size_t numRows, numCols;
-            int format;
-            stream>>matrixName>>format>>numRows>>numCols;
-            ElemType* d_array = new ElemType[numRows*numCols];
-            for (size_t i=0;i<numRows*numCols;++i)
-                stream>>d_array[i];
-            stream.GetMarker(fileMarkerEndSection, std::wstring(L"EMAT"));
-            us.SetValue(numRows,numCols,d_array, matrixFlagNormal);
-            if (us.m_matrixName )
-                delete [] us.m_matrixName ;
-            us.m_matrixName = new wchar_t[matrixName.length()+1];
-            wmemcpy(us.m_matrixName,matrixName.c_str(),matrixName.length()+1);
-
-            delete[] d_array;
-            return stream;
-        }
-        friend File& operator<<(File& stream, const CPUMatrix<ElemType>& us)
-        {
-            stream.PutMarker(fileMarkerBeginSection, std::wstring(L"BMAT"));
-            stream<<sizeof(ElemType);
-            
-            std::wstring s = (us.m_matrixName==NULL)? std::wstring(L"unnamed") : std::wstring(us.m_matrixName);
-            int format = us.m_format;
-            stream<<s<<format;
-
-            stream<<us.m_numRows<<us.m_numCols;
-            for (size_t i=0;i<us.GetNumElements();++i)
-                stream<<us.m_pArray[i];
-            stream.PutMarker(fileMarkerEndSection, std::wstring(L"EMAT"));
-            return stream;
-        }
-
-    public:
-        ElemType LogAddSumOfElements() const;
-
-    public:
-        /// for RCRF
-        static void RCRFBackwardCompute(const CPUMatrix<ElemType>& alpha, CPUMatrix<ElemType>& beta,
-            const CPUMatrix<ElemType>& lbls,
-            const CPUMatrix<ElemType>& pair_scores, const int shift);
-        static void _rcrfBackwardCompute(size_t t, size_t k, const CPUMatrix<ElemType>& alpha,
-            CPUMatrix<ElemType>& beta,
-            const CPUMatrix<ElemType>& pair_scores, const int shift);
-
-        static void RCRFTransGrdCompute(const CPUMatrix<ElemType>& lbls,
-            const CPUMatrix<ElemType>&   alpha,
-            const CPUMatrix<ElemType>& beta,
-            const CPUMatrix<ElemType>& pair_scores,
-            CPUMatrix<ElemType>& grd,
-            const int shift);
-
-        static void _rcrfTransGrdCompute(size_t i,
-            const CPUMatrix<ElemType>& lbls,
-            const CPUMatrix<ElemType>&   alpha,
-            const CPUMatrix<ElemType>& beta,
-            const CPUMatrix<ElemType>& pair_scores,
-            CPUMatrix<ElemType>& grd,
-            const size_t tPos, /// position
-            const int shift);
-
-    protected:
-        size_t LocateElement (const size_t i, const size_t j) const;
-        size_t LocateColumn (const size_t j) const;
-
-    private:
-        void ZeroInit(); //should only be used by constructors.
-        void Clear();
-    };
-
-    typedef CPUMatrix<float> CPUSingleMatrix;
-    typedef CPUMatrix<double> CPUDoubleMatrix;
-
-}}}
-
-
-=======
-//
-// <copyright file="CPUMatrix.h" company="Microsoft">
-//     Copyright (c) Microsoft Corporation.  All rights reserved.
-// </copyright>
-//
-#pragma once
-#include <vector>
-#include <stdio.h>
-#include <ctime>
-#include "File.h"
-#include "Helpers.h"
-#include "CommonMatrix.h"
-
-#ifdef MATH_EXPORTS
-#define MATH_API __declspec(dllexport)
-#else
-#define MATH_API __declspec(dllimport)
-#endif
-
-#ifndef USE_TIME_BASED_SEED
-#define USE_TIME_BASED_SEED ULONG_MAX
-#endif
-// NOTE NOTE NOTE:
-// use CPUSingleMatrix and CPUDoubleMatrix instead of using the template directly
-///////////////////////////////////////////////
-
-
-// This class is exported from the Math.dll
-namespace Microsoft { namespace MSR { namespace CNTK {
-
-    #define LZERO  -10e10
-    #define MINLOGEXP -9.2103
-    #define LSMALL -0.5E10
-    double logadd(double x, double y);
-
-    //To compy with BLAS libraries matrices are stored in ColMajor. However, by default C/C++/C# use RowMajor
-    //convertion is need when passing data between CPUMatrix and C++ matrices
-    template<class ElemType>
-    class MATH_API CPUMatrix : public BaseMatrix<ElemType>
-    {
-    public:
-        CPUMatrix();
-        CPUMatrix(FILE* f, const char * matrixName); //matrixName is used to verify that correct matrix is read.
-        CPUMatrix(const size_t numRows, const size_t numCols);
-        CPUMatrix(const size_t numRows, const size_t numCols, ElemType *pArray, const size_t matrixFlags=matrixFlagNormal);
-        CPUMatrix(const CPUMatrix<ElemType>& deepCopyFrom);  //copy constructor, deep copy
-        CPUMatrix<ElemType>& operator=(const CPUMatrix<ElemType>& deepCopyFrom);  //assignment operator, deep copy
-        CPUMatrix(CPUMatrix<ElemType>&& moveFrom);  //move constructor, shallow copy
-        CPUMatrix<ElemType>& operator=(CPUMatrix<ElemType>&& moveFrom);  //move assignment operator, shallow copy
-
-        ~CPUMatrix();
-
-    public:
-        size_t BufferSize() const {return m_numRows*m_numCols*sizeof(ElemType);}
-        ElemType* BufferPointer() const {return m_pArray;}
-
-        CPUMatrix<ElemType> ColumnSlice(size_t startColumn, size_t numCols) const;
-        CPUMatrix<ElemType>& AssignColumnSlice(const CPUMatrix<ElemType>& fromMatrix, size_t startColumn, size_t numCols);
-        CPUMatrix<ElemType>& AssignColumnSlice(const ElemType val, size_t startColumn, size_t numCols);
-
-        void Adagrad(CPUMatrix<ElemType>& gradients);
-        void RmsProp(CPUMatrix<ElemType>& gradients);
-
-        void Reshape(const size_t numRows, const size_t numCols);
-        void Resize(const size_t numRows, const size_t numCols, bool growOnly = true);  //by default we only reallocate if need to grow
-        ElemType* CopyToArray() const; //allocated by the callee but need to be deleted by the caller
-        size_t CopyToArray(ElemType*& arrayCopyTo, size_t& currentArraySize) const;  //allocated by the callee but need to be deleted by the caller
-
-        inline ElemType& operator() (const size_t row, const size_t col) 
-        {
-            return m_pArray[LocateElement(row, col)];
-        }
-        inline const ElemType& operator() (const size_t row, const size_t col) const 
-        {
-            return m_pArray[LocateElement(row, col)];
-        }
-        inline ElemType Get00Element() const 
-        {
-            return m_pArray[0];
-        }        
-
-        void SetValue(const ElemType v);
-        void SetValue(const CPUMatrix<ElemType>& deepCopyFrom);
-        void SetValue(const size_t numRows, const size_t numCols, ElemType *pArray, size_t matrixFlags=matrixFlagNormal);
-        void SetColumn(const ElemType* colPointer, size_t colInd);
-        void SetColumn(const CPUMatrix<ElemType>& valMat, size_t colInd);
-        void SetColumn(const ElemType val, size_t j);
-
-        void SetDiagonalValue(const ElemType v);
-        void SetDiagonalValue(CPUMatrix<ElemType>& vector);
-        void SetUniformRandomValue(const ElemType low, const ElemType high, unsigned long seed=USE_TIME_BASED_SEED); 
-        void SetGaussianRandomValue(const ElemType mean, const ElemType sigma, unsigned long seed=USE_TIME_BASED_SEED);
-        void SetUniformRandomMask(const ElemType maskRate, const ElemType scaleValue, unsigned long seed=USE_TIME_BASED_SEED); 
-        void AddGaussianRandomValue(const ElemType mean, const ElemType sigma, unsigned long seed=USE_TIME_BASED_SEED);
-
-        CPUMatrix<ElemType> Transpose();
-        CPUMatrix<ElemType>& AssignTransposeOf (const CPUMatrix<ElemType>& a);
-
-        CPUMatrix<ElemType>& operator+= (const ElemType alpha);
-        CPUMatrix<ElemType> operator+ (const ElemType alpha) const;
-        CPUMatrix<ElemType>& AssignSumOf(const ElemType alpha, const CPUMatrix<ElemType>& a);
-
-        CPUMatrix<ElemType>& operator+= (const CPUMatrix<ElemType>& a);
-        CPUMatrix<ElemType> operator+ (const CPUMatrix<ElemType>& a) const;
-        CPUMatrix<ElemType>& AssignSumOf(const CPUMatrix<ElemType>& a, const CPUMatrix<ElemType>& b);
-
-        CPUMatrix<ElemType>& operator-= (const ElemType alpha);
-        CPUMatrix<ElemType> operator- (const ElemType alpha) const;
-        CPUMatrix<ElemType>& AssignDifferenceOf(const ElemType alpha, const CPUMatrix<ElemType>& a);
-        CPUMatrix<ElemType>& AssignDifferenceOf(const CPUMatrix<ElemType>& a, const ElemType alpha);
-
-        CPUMatrix<ElemType>& operator-= (const CPUMatrix<ElemType>& a);
-        CPUMatrix<ElemType> operator- (const CPUMatrix<ElemType>& a) const;
-        CPUMatrix<ElemType>& AssignDifferenceOf(const CPUMatrix<ElemType>& a, const CPUMatrix<ElemType>& b);
-
-        CPUMatrix<ElemType>& operator*= (const ElemType alpha);
-        CPUMatrix<ElemType> operator* (const ElemType alpha) const;
-        CPUMatrix<ElemType>& AssignProductOf(const ElemType alpha, const CPUMatrix<ElemType>& a);
-
-        CPUMatrix<ElemType> operator* (const CPUMatrix<ElemType>& a) const;
-        CPUMatrix<ElemType>& AssignProductOf (const CPUMatrix<ElemType>& a, const bool transposeA, const CPUMatrix<ElemType>& b, const bool transposeB);
-
-        CPUMatrix<ElemType>& operator/= (ElemType alpha);
-        CPUMatrix<ElemType> operator/ (ElemType alpha) const;
-
-        CPUMatrix<ElemType>& operator^= (ElemType alpha); //element-wise power
-        CPUMatrix<ElemType> operator^ (ElemType alpha) const; //element-wise power
-        CPUMatrix<ElemType>& AssignElementPowerOf(const CPUMatrix<ElemType>& a, const ElemType power);
-
-        CPUMatrix<ElemType>& ElementMultiplyWith (const CPUMatrix<ElemType>& a);
-        CPUMatrix<ElemType>& AssignElementProductOf (const CPUMatrix<ElemType>& a, const CPUMatrix<ElemType>& b);
-        CPUMatrix<ElemType>& AddElementProductOf (const CPUMatrix<ElemType>& a, const CPUMatrix<ElemType>& b);
-
-        CPUMatrix<ElemType>& AssignElementSumOf (size_t cCol, const CPUMatrix<ElemType>& a, size_t aColIdx, const CPUMatrix<ElemType>& b,  size_t bColIdx);
-
-        CPUMatrix<ElemType>& AssignElementDivisionOf (const CPUMatrix<ElemType>& a, const CPUMatrix<ElemType>& b);
-
-        CPUMatrix<ElemType>& ColumnElementMultiplyWith(const CPUMatrix<ElemType>& a);
-        CPUMatrix<ElemType>& RowElementMultiplyWith(const CPUMatrix<ElemType>& a);
-
-        CPUMatrix<ElemType>& ElementInverse ();
-        CPUMatrix<ElemType>& AssignElementInverseOf (const CPUMatrix<ElemType>& a);
-
-        CPUMatrix<ElemType>& InplaceSigmoid ();
-        CPUMatrix<ElemType>& AssignSigmoidOf (const CPUMatrix<ElemType>& a);
-
-        CPUMatrix<ElemType>& InplaceLinearRectifierDerivative();
-        CPUMatrix<ElemType>& AssignLinearRectifierDerivativeOf(const CPUMatrix<ElemType>& a);
-
-        CPUMatrix<ElemType>& InplaceHardTanhDerivative();
-        CPUMatrix<ElemType>& AssignHardTanhDerivativeOf(const CPUMatrix<ElemType>& a);
-
-        CPUMatrix<ElemType>& InplaceSigmoidDerivative();
-        CPUMatrix<ElemType>& AssignSigmoidDerivativeOf (const CPUMatrix<ElemType>& a);
-
-        CPUMatrix<ElemType>& InplaceTanh ();
-        CPUMatrix<ElemType>& AssignTanhOf (const CPUMatrix<ElemType>& a);
-
-        CPUMatrix<ElemType>& InplaceSoftmax (const bool isColWise);
-        CPUMatrix<ElemType>& AssignSoftmaxOf (const CPUMatrix<ElemType>& a, const bool isColWise);
-        
-        CPUMatrix<ElemType>& InplaceSqrt ();
-        CPUMatrix<ElemType>& AssignSqrtOf (const CPUMatrix<ElemType>& a);
-
-        CPUMatrix<ElemType>& InplaceExp ();
-        CPUMatrix<ElemType>& AssignExpOf (const CPUMatrix<ElemType>& a);
-
-        CPUMatrix<ElemType>& InplaceLog ();
-        CPUMatrix<ElemType>& AssignLogOf (const CPUMatrix<ElemType>& a);
-
-        CPUMatrix<ElemType>& InplaceLog10 ();
-        CPUMatrix<ElemType>& AssignLog10Of (const CPUMatrix<ElemType>& a);
-
-        CPUMatrix<ElemType>& InplaceCosine ();
-        CPUMatrix<ElemType>& AssignCosineOf (const CPUMatrix<ElemType>& a);
-
-        CPUMatrix<ElemType>& InplaceNegativeSine ();
-        CPUMatrix<ElemType>& AssignNegativeSineOf (const CPUMatrix<ElemType>& a);
-
-        CPUMatrix<ElemType>& InplaceAbs ();
-        CPUMatrix<ElemType>& AssignAbsOf (const CPUMatrix<ElemType>& a);
-
-        CPUMatrix<ElemType>& InplaceTruncateBottom (const ElemType threshold);
-        CPUMatrix<ElemType>& AssignTruncateBottomOf (const CPUMatrix<ElemType>& a, const ElemType threshold);
-        CPUMatrix<ElemType>& InplaceTruncateTop (const ElemType threshold);
-        CPUMatrix<ElemType>& AssignTruncateTopOf (const CPUMatrix<ElemType>& a, const ElemType threshold);
-        CPUMatrix<ElemType>& InplaceTruncate (const ElemType threshold);
-
-        CPUMatrix<ElemType>& SetToZeroIfAbsLessThan (const ElemType threshold);
-
-        ElemType SumOfAbsElements () const; //sum of all abs(elements)
-        ElemType SumOfElements () const; //sum of all elements
-        CPUMatrix<ElemType>& AssignSumOfElements(const CPUMatrix<ElemType>& a);
-
-        bool IsEqualTo(const CPUMatrix<ElemType>& a, const ElemType threshold = 1e-8) const;
-
-        void VectorNorm1(CPUMatrix<ElemType>& c, const bool isColWise) const;
-        CPUMatrix<ElemType>& AssignVectorNorm1Of(CPUMatrix<ElemType>& a, const bool isColWise);
-
-        void VectorNorm2(CPUMatrix<ElemType>& c, const bool isColWise) const;
-        CPUMatrix<ElemType>& AssignVectorNorm2Of(CPUMatrix<ElemType>& a, const bool isColWise);
-
-        void VectorNormInf(CPUMatrix<ElemType>& c, const bool isColWise) const;
-        CPUMatrix<ElemType>& AssignVectorNormInfOf(CPUMatrix<ElemType>& a, const bool isColWise);
-
-        CPUMatrix<ElemType>& AssignInnerProductOf(const CPUMatrix<ElemType>& a, const CPUMatrix<ElemType>& b, const bool isColWise);
-        CPUMatrix<ElemType>& AssignKhatriRaoProductOf(const CPUMatrix<ElemType>& a, const CPUMatrix<ElemType>& b);
-        CPUMatrix<ElemType>& AddColumnReshapeProductOf(const CPUMatrix<ElemType>& a, const CPUMatrix<ElemType>& b, const bool transposeAColumn);
-
-        CPUMatrix<ElemType>& AddWithScaleOf(ElemType alpha, const CPUMatrix<ElemType>& a);
-
-        ElemType FrobeniusNorm() const;
-        CPUMatrix<ElemType>& AssignFrobeniusNormOf(const CPUMatrix<ElemType>& a);
-
-        ElemType MatrixNormInf() const;
-        ElemType MatrixNorm1() const;
-        ElemType MatrixNorm0() const; //number of non-zero elemets
-        CPUMatrix<ElemType>& AssignSignOf(const CPUMatrix<ElemType>& a);
-        CPUMatrix<ElemType>& AddSignOf(const CPUMatrix<ElemType>& a);
-
-        CPUMatrix<ElemType>&  AssignRowSliceValuesOf(const CPUMatrix<ElemType>& a, const size_t startIndex, const size_t numRows); 
-        CPUMatrix<ElemType>&  AddToRowSliceValuesOf(const CPUMatrix<ElemType>& a, const size_t startIndex, const size_t numRows); 
-        
-        void VectorMax(CPUMatrix<ElemType>& maxIndexes, CPUMatrix<ElemType>& maxValues, const bool isColWise) const;
-        void VectorMin(CPUMatrix<ElemType>& mainndexes, CPUMatrix<ElemType>& minValues, const bool isColWise) const;
-
-        CPUMatrix<ElemType>&  AssignNumOfDiff(const CPUMatrix<ElemType>& a, const CPUMatrix<ElemType>& b); 
-
-        void Print(const char* matrixName, size_t rowStart, size_t rowEnd, size_t colStart, size_t colEnd) const;
-        void Print(const char* matrixName = nullptr) const; //print whole matrix. can be expensive
-
-        void ReadFromFile(FILE* f, const char * matrixName); //matrixName is used to verify that correct matrix is read.
-        void WriteToFile(FILE* f, const char * matrixName); //matrixName is used to verify that correct matrix is read.
-
-        CPUMatrix<ElemType>&   AssignPackedConvolutionInput(const CPUMatrix<ElemType>& inputSubBatch, 
-                                                 const size_t inputWidth, const size_t inputHeight, const size_t inputChannels,
-                                                 const size_t outputWidth, const size_t outputHeight, const size_t outputChannels,
-                                                 const size_t kernelWidth, const size_t kernelHeight, const size_t horizontalSubsample, const size_t verticalSubsample, 
-                                                 const bool zeroPadding = false); 
-        CPUMatrix<ElemType>&   UnpackConvolutionInput(CPUMatrix<ElemType>& inputSubBatch, 
-                                                 const size_t inputWidth, const size_t inputHeight, const size_t inputChannels,
-                                                 const size_t outputWidth, const size_t outputHeight, const size_t outputChannels,
-                                                 const size_t kernelWidth, const size_t kernelHeight, const size_t horizontalSubsample, const size_t verticalSubsample, 
-                                                 const bool zeroPadding = false) const; 
-        CPUMatrix<ElemType>& AssignMaxPoolingResult(const CPUMatrix<ElemType>& inputBatch, const size_t channels, 
-                                                 const size_t inputWidth, const size_t inputHeight, const size_t inputSizePerSample, 
-                                                 const size_t outputWidth, const size_t outputHeight, const size_t outputSizePerSample, 
-                                                 const size_t windowWidth, const size_t windowHeight, const size_t horizontalSubsample, const size_t verticalSubsample);
-        CPUMatrix<ElemType>& AddMaxPoolingGradient(const CPUMatrix<ElemType>& outputGradientBatch, const CPUMatrix<ElemType>& inputBatch, const CPUMatrix<ElemType>& outputBatch, 
-                                                 const size_t channels, 
-                                                 const size_t inputWidth, const size_t inputHeight, const size_t inputSizePerSample, 
-                                                 const size_t outputWidth, const size_t outputHeight, const size_t outputSizePerSample, 
-                                                 const size_t windowWidth, const size_t windowHeight, const size_t horizontalSubsample, const size_t verticalSubsample);
-        CPUMatrix<ElemType>& AssignAveragePoolingResult(const CPUMatrix<ElemType>& inputBatch, const size_t channels, 
-                                                 const size_t inputWidth, const size_t inputHeight, const size_t inputSizePerSample, 
-                                                 const size_t outputWidth, const size_t outputHeight, const size_t outputSizePerSample, 
-                                                 const size_t windowWidth, const size_t windowHeight, const size_t horizontalSubsample, const size_t verticalSubsample);
-        CPUMatrix<ElemType>& AddAveragePoolingGradient(const CPUMatrix<ElemType>& outputGradientBatch, 
-                                                 const size_t channels, 
-                                                 const size_t inputWidth, const size_t inputHeight, const size_t inputSizePerSample, 
-                                                 const size_t outputWidth, const size_t outputHeight, const size_t outputSizePerSample, 
-                                                 const size_t windowWidth, const size_t windowHeight, const size_t horizontalSubsample, const size_t verticalSubsample);
-
-    public:
-
-        //static BLAS functions
-        static void SVD(const CPUMatrix<ElemType>& A, CPUMatrix<ElemType>& SIGMA, CPUMatrix<ElemType>& U, CPUMatrix<ElemType>& VT);
-
-        static void MultiplyAndWeightedAdd(ElemType alpha, const CPUMatrix<ElemType>& a, const bool transposeA, const CPUMatrix<ElemType>& b, const bool transposeB, 
-            ElemType beta, CPUMatrix<ElemType>& c);
-        static void MultiplyAndAdd(const CPUMatrix<ElemType>& a, const bool transposeA, const CPUMatrix<ElemType>& b, const bool transposeB, CPUMatrix<ElemType>& c);
-        static void Multiply(const CPUMatrix<ElemType>& a, const bool transposeA, const CPUMatrix<ElemType>& b, const bool transposeB, CPUMatrix<ElemType>& c);
-        static void Multiply(const CPUMatrix<ElemType>& a, const CPUMatrix<ElemType>& b, CPUMatrix<ElemType>& c);
-
-        static void ScaleAndAdd(ElemType alpha, const CPUMatrix<ElemType>& a, CPUMatrix<ElemType>& c);
-        static void AddScaledDifference(const ElemType alpha, const CPUMatrix<ElemType>& a, const CPUMatrix<ElemType>& b, CPUMatrix<ElemType>& c);
-        static void AssignScaledDifference(const ElemType alpha, const CPUMatrix<ElemType>& a, const CPUMatrix<ElemType>& b, CPUMatrix<ElemType>& c);
-        static void AddScaledDifference(const CPUMatrix<ElemType>& alpha, const CPUMatrix<ElemType>& a, const CPUMatrix<ElemType>& b, CPUMatrix<ElemType>& c); //alpha must be 1X1
-        static void AssignScaledDifference(const CPUMatrix<ElemType>& alpha, const CPUMatrix<ElemType>& a, const CPUMatrix<ElemType>& b, CPUMatrix<ElemType>& c); //alpha must be 1X1
-
-        static void AddElementToElement(const CPUMatrix<ElemType>& a, const size_t ai, const size_t aj, CPUMatrix<ElemType>& c, const size_t ci, const size_t cj); 
-        //static void AddLogElementToElement(const CPUMatrix<ElemType>& a, const size_t ai, const size_t aj, CPUMatrix<ElemType>& c, const size_t ci, const size_t cj); 
-        static void AssignElementToElement(const CPUMatrix<ElemType>& a, const size_t ai, const size_t aj, CPUMatrix<ElemType>& c, const size_t ci, const size_t cj); 
-
-        static void Scale(ElemType alpha, CPUMatrix<ElemType>& a);
-        static void Scale(CPUMatrix<ElemType> alpha, CPUMatrix<ElemType>& a); //In this case Matrix alpha must be 1x1
-        static void Scale(ElemType alpha, const CPUMatrix<ElemType>& a, CPUMatrix<ElemType>& c);
-        static void InnerProduct (const CPUMatrix<ElemType>& a, const CPUMatrix<ElemType>& b, CPUMatrix<ElemType>& c, const bool isColWise);
-        static ElemType InnerProductOfMatrices(const CPUMatrix<ElemType>& a, const CPUMatrix<ElemType>& b);
-        static void ElementWisePower (ElemType alpha, const CPUMatrix<ElemType>& a, CPUMatrix<ElemType>& c);
-
-        static bool AreEqual(const CPUMatrix<ElemType>& a, const CPUMatrix<ElemType>& b, const ElemType threshold = 1e-8);
-
-        static CPUMatrix<ElemType> Ones(const size_t rows, const size_t cols);
-        static CPUMatrix<ElemType> Zeros(const size_t rows, const size_t cols);
-        static CPUMatrix<ElemType> Eye(const size_t rows);
-        static CPUMatrix<ElemType> RandomUniform(const size_t rows, const size_t cols, const ElemType low, const ElemType high, unsigned long seed=USE_TIME_BASED_SEED);
-        static CPUMatrix<ElemType> RandomGaussian(const size_t rows, const size_t cols, const ElemType mean, const ElemType sigma, unsigned long seed=USE_TIME_BASED_SEED);
-
-    public:
-        friend File& operator>>(File& stream, CPUMatrix<ElemType>& us)
-        {
-            stream.GetMarker(fileMarkerBeginSection, std::wstring(L"BMAT"));
-            size_t elsize;
-            stream>>elsize;
-            if (sizeof(ElemType)!=elsize)
-                throw std::exception("Template argument size doesn't match those in file");
-            std::wstring matrixName;
-            size_t numRows, numCols;
-            int format;
-            stream>>matrixName>>format>>numRows>>numCols;
-            ElemType* d_array = new ElemType[numRows*numCols];
-            for (size_t i=0;i<numRows*numCols;++i)
-                stream>>d_array[i];
-            stream.GetMarker(fileMarkerEndSection, std::wstring(L"EMAT"));
-            us.SetValue(numRows,numCols,d_array, matrixFlagNormal);
-            if (us.m_matrixName )
-                delete [] us.m_matrixName ;
-            us.m_matrixName = new wchar_t[matrixName.length()+1];
-            wmemcpy(us.m_matrixName,matrixName.c_str(),matrixName.length()+1);
-
-            delete[] d_array;
-            return stream;
-        }
-        friend File& operator<<(File& stream, const CPUMatrix<ElemType>& us)
-        {
-            stream.PutMarker(fileMarkerBeginSection, std::wstring(L"BMAT"));
-            stream<<sizeof(ElemType);
-            
-            std::wstring s = (us.m_matrixName==NULL)? std::wstring(L"unnamed") : std::wstring(us.m_matrixName);
-            int format = us.m_format;
-            stream<<s<<format;
-
-            stream<<us.m_numRows<<us.m_numCols;
-            for (size_t i=0;i<us.GetNumElements();++i)
-                stream<<us.m_pArray[i];
-            stream.PutMarker(fileMarkerEndSection, std::wstring(L"EMAT"));
-            return stream;
-        }
-
-
-    protected:
-        inline size_t LocateElement (const size_t i, const size_t j) const;
-        inline size_t LocateColumn (const size_t j) const;
-
-    private:
-        void ZeroInit(); //should only be used by constructors.
-        void Clear();
-    };
-
-    typedef CPUMatrix<float> CPUSingleMatrix;
-    typedef CPUMatrix<double> CPUDoubleMatrix;
-
-}}}
-
->>>>>>> cf3e9446
+    //
+// <copyright file="CPUMatrix.h" company="Microsoft">
+//     Copyright (c) Microsoft Corporation.  All rights reserved.
+// </copyright>
+//
+#pragma once
+#include <vector>
+#include <stdio.h>
+#include <ctime>
+#include <limits.h>
+#include "File.h"
+#include "Helpers.h"
+#include "CommonMatrix.h"
+#include "basetypes.h" // for RuntimeError()
+
+#ifdef    _WIN32
+#ifdef MATH_EXPORTS
+#define MATH_API __declspec(dllexport)
+#else
+#define MATH_API __declspec(dllimport)
+#endif
+#else    // no DLLs on Linux
+#define    MATH_API 
+#endif
+
+#ifndef USE_TIME_BASED_SEED
+#define USE_TIME_BASED_SEED ULONG_MAX
+#endif
+// NOTE NOTE NOTE:
+// use CPUSingleMatrix and CPUDoubleMatrix instead of using the template directly
+///////////////////////////////////////////////
+
+
+// This class is exported from the Math.dll
+namespace Microsoft { namespace MSR { namespace CNTK {
+
+    double logadd(double x, double y);
+
+    //To compy with BLAS libraries matrices are stored in ColMajor. However, by default C/C++/C# use RowMajor
+    //convertion is need when passing data between CPUMatrix and C++ matrices
+    template<class ElemType>
+    class MATH_API CPUMatrix : public BaseMatrix<ElemType>
+    {
+        typedef BaseMatrix<ElemType> B; using B::m_numRows; using B::m_numCols; using B::m_pArray; using B::m_computeDevice; using B::m_elemSizeAllocated;
+        using B::m_externalBuffer; using B::m_format; using B::m_matrixName;        // without this, base members would require to use thi-> in GCC
+    public:
+        CPUMatrix();
+        CPUMatrix(FILE* f, const char * matrixName); //matrixName is used to verify that correct matrix is read.
+        CPUMatrix(const size_t numRows, const size_t numCols);
+        CPUMatrix(const size_t numRows, const size_t numCols, ElemType *pArray, const size_t matrixFlags=matrixFlagNormal);
+        CPUMatrix(const CPUMatrix<ElemType>& deepCopyFrom);  //copy constructor, deep copy
+        CPUMatrix<ElemType>& operator=(const CPUMatrix<ElemType>& deepCopyFrom);  //assignment operator, deep copy
+        CPUMatrix(CPUMatrix<ElemType>&& moveFrom);  //move constructor, shallow copy
+        CPUMatrix<ElemType>& operator=(CPUMatrix<ElemType>&& moveFrom);  //move assignment operator, shallow copy
+
+        ~CPUMatrix();
+
+    public:
+        using B::OwnBuffer; using B::GetNumElements; using B::IsEmpty; using B::GetNumRows; using B::GetNumCols; using B::SetOwnBuffer; using B::SetMatrixName;
+
+        size_t BufferSize() const { return m_numRows*m_numCols*sizeof(ElemType); }
+        ElemType* BufferPointer() const {return m_pArray;}
+
+        CPUMatrix<ElemType> ColumnSlice(size_t startColumn, size_t numCols) const;
+        CPUMatrix<ElemType>& AssignColumnSlice(const CPUMatrix<ElemType>& fromMatrix, size_t startColumn, size_t numCols);
+
+        ElemType Adagrad(CPUMatrix<ElemType>& gradients, const bool needAveMultiplier);
+        ElemType RmsProp(CPUMatrix<ElemType>& gradients,
+            ElemType RMS_GAMMA,
+            ElemType RMS_WGT_INC,
+            ElemType RMS_WGT_MAX,
+            ElemType RMS_WGT_DEC,
+            ElemType RMS_WGT_MIN,
+            const bool needAveMultiplier
+            );
+
+        void Reshape(const size_t numRows, const size_t numCols);
+        void Resize(const size_t numRows, const size_t numCols, bool growOnly = true);  //by default we only reallocate if need to grow
+        ElemType* CopyToArray() const; //allocated by the callee but need to be deleted by the caller
+        size_t CopyToArray(ElemType*& arrayCopyTo, size_t& currentArraySize) const;  //allocated by the callee but need to be deleted by the caller
+
+        inline ElemType& operator() (const size_t row, const size_t col) 
+        {
+            return m_pArray[LocateElement(row, col)];
+        }
+        inline const ElemType& operator() (const size_t row, const size_t col) const 
+        {
+            return m_pArray[LocateElement(row, col)];
+        }
+        inline ElemType Get00Element() const 
+        {
+            return m_pArray[0];
+        }        
+
+        void SetValue(const ElemType v);
+        void SetValue(const CPUMatrix<ElemType>& deepCopyFrom);
+        void SetValue(const size_t numRows, const size_t numCols, ElemType *pArray, size_t matrixFlags=matrixFlagNormal);
+        void SetColumn(const ElemType* colPointer, size_t colInd);
+        void SetColumn(const CPUMatrix<ElemType>& valMat, size_t colInd);
+        void SetColumn(const ElemType val, size_t j);
+
+        void SetDiagonalValue(const ElemType v);
+        void SetDiagonalValue(CPUMatrix<ElemType>& vector);
+        void SetUniformRandomValue(const ElemType low, const ElemType high, unsigned long seed=USE_TIME_BASED_SEED); 
+        void SetGaussianRandomValue(const ElemType mean, const ElemType sigma, unsigned long seed=USE_TIME_BASED_SEED);
+        void SetUniformRandomMask(const ElemType maskRate, const ElemType scaleValue, unsigned long seed=USE_TIME_BASED_SEED); 
+        void AddGaussianRandomValue(const ElemType mean, const ElemType sigma, unsigned long seed=USE_TIME_BASED_SEED);
+
+        CPUMatrix<ElemType> Transpose();
+        CPUMatrix<ElemType>& AssignTransposeOf (const CPUMatrix<ElemType>& a);
+
+        CPUMatrix<ElemType>& operator+= (const ElemType alpha);
+        CPUMatrix<ElemType> operator+ (const ElemType alpha) const;
+        CPUMatrix<ElemType>& AssignSumOf(const ElemType alpha, const CPUMatrix<ElemType>& a);
+
+        CPUMatrix<ElemType>& operator+= (const CPUMatrix<ElemType>& a);
+        CPUMatrix<ElemType> operator+ (const CPUMatrix<ElemType>& a) const;
+        CPUMatrix<ElemType>& AssignSumOf(const CPUMatrix<ElemType>& a, const CPUMatrix<ElemType>& b);
+
+        CPUMatrix<ElemType>& operator-= (const ElemType alpha);
+        CPUMatrix<ElemType> operator- (const ElemType alpha) const;
+        CPUMatrix<ElemType>& AssignDifferenceOf(const ElemType alpha, const CPUMatrix<ElemType>& a);
+        CPUMatrix<ElemType>& AssignDifferenceOf(const CPUMatrix<ElemType>& a, const ElemType alpha);
+
+        CPUMatrix<ElemType>& operator-= (const CPUMatrix<ElemType>& a);
+        CPUMatrix<ElemType> operator- (const CPUMatrix<ElemType>& a) const;
+        CPUMatrix<ElemType>& AssignDifferenceOf(const CPUMatrix<ElemType>& a, const CPUMatrix<ElemType>& b);
+
+        CPUMatrix<ElemType>& operator*= (const ElemType alpha);
+        CPUMatrix<ElemType> operator* (const ElemType alpha) const;
+        CPUMatrix<ElemType>& AssignProductOf(const ElemType alpha, const CPUMatrix<ElemType>& a);
+
+        CPUMatrix<ElemType> operator* (const CPUMatrix<ElemType>& a) const;
+        CPUMatrix<ElemType>& AssignProductOf (const CPUMatrix<ElemType>& a, const bool transposeA, const CPUMatrix<ElemType>& b, const bool transposeB);
+
+        CPUMatrix<ElemType>& operator/= (ElemType alpha);
+        CPUMatrix<ElemType> operator/ (ElemType alpha) const;
+
+        CPUMatrix<ElemType>& operator^= (ElemType alpha); //element-wise power
+        CPUMatrix<ElemType> operator^ (ElemType alpha) const; //element-wise power
+        CPUMatrix<ElemType>& AssignElementPowerOf(const CPUMatrix<ElemType>& a, const ElemType power);
+
+        CPUMatrix<ElemType>& ElementMultiplyWith (const CPUMatrix<ElemType>& a);
+        CPUMatrix<ElemType>& AssignElementProductOf (const CPUMatrix<ElemType>& a, const CPUMatrix<ElemType>& b);
+        CPUMatrix<ElemType>& AddElementProductOf (const CPUMatrix<ElemType>& a, const CPUMatrix<ElemType>& b);
+
+        CPUMatrix<ElemType>& AssignElementDivisionOf (const CPUMatrix<ElemType>& a, const CPUMatrix<ElemType>& b);
+        CPUMatrix<ElemType>& ElementDivideBy(const CPUMatrix<ElemType>& a);
+
+        CPUMatrix<ElemType>& ColumnElementMultiplyWith(const CPUMatrix<ElemType>& a);
+        CPUMatrix<ElemType>& RowElementMultiplyWith(const CPUMatrix<ElemType>& a);
+
+        CPUMatrix<ElemType>& ColumnElementDivideBy(const CPUMatrix<ElemType>& a);
+        CPUMatrix<ElemType>& RowElementDivideBy(const CPUMatrix<ElemType>& a);
+
+        CPUMatrix<ElemType>& ElementInverse ();
+        CPUMatrix<ElemType>& AssignElementInverseOf (const CPUMatrix<ElemType>& a);
+
+        CPUMatrix<ElemType>& InplaceSigmoid ();
+        CPUMatrix<ElemType>& AssignSigmoidOf (const CPUMatrix<ElemType>& a);
+
+        CPUMatrix<ElemType>& InplaceLinearRectifierDerivative();
+        CPUMatrix<ElemType>& AssignLinearRectifierDerivativeOf (const CPUMatrix<ElemType>& a);
+
+        CPUMatrix<ElemType>& InplaceSigmoidDerivative();
+        CPUMatrix<ElemType>& AssignSigmoidDerivativeOf (const CPUMatrix<ElemType>& a);
+
+        CPUMatrix<ElemType>& InplaceTanh ();
+        CPUMatrix<ElemType>& AssignTanhOf (const CPUMatrix<ElemType>& a);
+
+        CPUMatrix<ElemType>& InplaceLogSoftmax (const bool isColWise);
+        CPUMatrix<ElemType>& AssignLogSoftmaxOf (const CPUMatrix<ElemType>& a, const bool isColWise);
+        
+        CPUMatrix<ElemType>& InplaceSqrt ();
+        CPUMatrix<ElemType>& AssignSqrtOf (const CPUMatrix<ElemType>& a);
+
+        CPUMatrix<ElemType>& InplaceExp ();
+        CPUMatrix<ElemType>& AssignExpOf (const CPUMatrix<ElemType>& a);
+
+        CPUMatrix<ElemType>& InplaceLog ();
+        CPUMatrix<ElemType>& AssignLogOf (const CPUMatrix<ElemType>& a);
+
+        CPUMatrix<ElemType>& InplaceLog10 ();
+        CPUMatrix<ElemType>& AssignLog10Of (const CPUMatrix<ElemType>& a);
+
+        CPUMatrix<ElemType>& InplaceCosine ();
+        CPUMatrix<ElemType>& AssignCosineOf (const CPUMatrix<ElemType>& a);
+
+        CPUMatrix<ElemType>& InplaceNegativeSine ();
+        CPUMatrix<ElemType>& AssignNegativeSineOf (const CPUMatrix<ElemType>& a);
+
+        CPUMatrix<ElemType>& InplaceAbs ();
+        CPUMatrix<ElemType>& AssignAbsOf (const CPUMatrix<ElemType>& a);
+
+        CPUMatrix<ElemType>& InplaceTruncateBottom (const ElemType threshold);
+        CPUMatrix<ElemType>& AssignTruncateBottomOf (const CPUMatrix<ElemType>& a, const ElemType threshold);
+        CPUMatrix<ElemType>& InplaceTruncateTop (const ElemType threshold);
+        CPUMatrix<ElemType>& AssignTruncateTopOf (const CPUMatrix<ElemType>& a, const ElemType threshold);
+        CPUMatrix<ElemType>& InplaceTruncate (const ElemType threshold);
+        CPUMatrix<ElemType>& InplaceSoftThreshold(const ElemType threshold);
+
+        CPUMatrix<ElemType>& SetToZeroIfAbsLessThan (const ElemType threshold);
+
+        ElemType SumOfAbsElements () const; //sum of all abs(elements)
+        ElemType SumOfElements () const; //sum of all elements
+        CPUMatrix<ElemType>& AssignSumOfElements(const CPUMatrix<ElemType>& a);
+
+        bool IsEqualTo(const CPUMatrix<ElemType>& a, const ElemType threshold = 1e-8) const;
+
+        static void VectorSum(const CPUMatrix<ElemType>& a, CPUMatrix<ElemType>& c, const bool isColWise);
+
+        void VectorNorm1(CPUMatrix<ElemType>& c, const bool isColWise) const;
+        CPUMatrix<ElemType>& AssignVectorNorm1Of(CPUMatrix<ElemType>& a, const bool isColWise);
+
+        void VectorNorm2(CPUMatrix<ElemType>& c, const bool isColWise) const;
+        CPUMatrix<ElemType>& AssignVectorNorm2Of(CPUMatrix<ElemType>& a, const bool isColWise);
+
+        void VectorNormInf(CPUMatrix<ElemType>& c, const bool isColWise) const;
+        CPUMatrix<ElemType>& AssignVectorNormInfOf(CPUMatrix<ElemType>& a, const bool isColWise);
+
+        CPUMatrix<ElemType>& AssignInnerProductOf(const CPUMatrix<ElemType>& a, const CPUMatrix<ElemType>& b, const bool isColWise);
+        CPUMatrix<ElemType>& AssignKhatriRaoProductOf(const CPUMatrix<ElemType>& a, const CPUMatrix<ElemType>& b);
+        CPUMatrix<ElemType>& AddColumnReshapeProductOf(const CPUMatrix<ElemType>& a, const CPUMatrix<ElemType>& b, const bool transposeAColumn);
+
+        CPUMatrix<ElemType>& AddWithScaleOf(ElemType alpha, const CPUMatrix<ElemType>& a);
+
+        ElemType FrobeniusNorm() const;
+        CPUMatrix<ElemType>& AssignFrobeniusNormOf(const CPUMatrix<ElemType>& a);
+
+        ElemType MatrixNormInf() const;
+        ElemType MatrixNorm1() const;
+        ElemType MatrixNorm0() const; //number of non-zero elemets
+        CPUMatrix<ElemType>& AssignSignOf(const CPUMatrix<ElemType>& a);
+        CPUMatrix<ElemType>& AddSignOf(const CPUMatrix<ElemType>& a);
+
+        CPUMatrix<ElemType>&  AssignRowSliceValuesOf(const CPUMatrix<ElemType>& a, const size_t startIndex, const size_t numRows); 
+        CPUMatrix<ElemType>&  AddToRowSliceValuesOf(const CPUMatrix<ElemType>& a, const size_t startIndex, const size_t numRows); 
+        CPUMatrix<ElemType>&  AddWithRowSliceValuesOf(const CPUMatrix<ElemType>& a, const size_t startIndex, const size_t numRows);
+
+        CPUMatrix<ElemType>&  AssignRepeatOf(const CPUMatrix<ElemType>& a, const size_t numRowRepeats, const size_t numColRepeats);
+        CPUMatrix<ElemType>&  AssignPositiveAndShiftedNegSample(const CPUMatrix<ElemType>& a, const size_t posNumber, const size_t negNumber, const size_t shiftNumber);
+        CPUMatrix<ElemType>&  AddFoldedPositiveAndShiftedNegSample(const CPUMatrix<ElemType>& a, const size_t posNumber, const size_t negNumber, const size_t shiftNumber);
+        
+        void VectorMax(CPUMatrix<ElemType>& maxIndexes, CPUMatrix<ElemType>& maxValues, const bool isColWise) const;
+        void VectorMin(CPUMatrix<ElemType>& mainndexes, CPUMatrix<ElemType>& minValues, const bool isColWise) const;
+
+        CPUMatrix<ElemType>&  AssignNumOfDiff(const CPUMatrix<ElemType>& a, const CPUMatrix<ElemType>& b); 
+
+        void Print(const char* matrixName, size_t rowStart, size_t rowEnd, size_t colStart, size_t colEnd) const;
+        void Print(const char* matrixName = nullptr) const; //print whole matrix. can be expensive
+
+        void ReadFromFile(FILE* f, const char * matrixName); //matrixName is used to verify that correct matrix is read.
+        void WriteToFile(FILE* f, const char * matrixName); //matrixName is used to verify that correct matrix is read.
+
+        CPUMatrix<ElemType>&   AssignPackedConvolutionInput(const CPUMatrix<ElemType>& inputSubBatch, 
+                                                 const size_t inputWidth, const size_t inputHeight, const size_t inputChannels,
+                                                 const size_t outputWidth, const size_t outputHeight, const size_t outputChannels,
+                                                 const size_t kernelWidth, const size_t kernelHeight, const size_t horizontalSubsample, const size_t verticalSubsample, 
+                                                 const bool zeroPadding = false); 
+        CPUMatrix<ElemType>&   UnpackConvolutionInput(CPUMatrix<ElemType>& inputSubBatch, 
+                                                 const size_t inputWidth, const size_t inputHeight, const size_t inputChannels,
+                                                 const size_t outputWidth, const size_t outputHeight, const size_t outputChannels,
+                                                 const size_t kernelWidth, const size_t kernelHeight, const size_t horizontalSubsample, const size_t verticalSubsample, 
+                                                 const bool zeroPadding = false) const; 
+        CPUMatrix<ElemType>& AssignMaxPoolingResult(const CPUMatrix<ElemType>& inputBatch, const size_t channels, 
+                                                 const size_t inputWidth, const size_t inputHeight, const size_t inputSizePerSample, 
+                                                 const size_t outputWidth, const size_t outputHeight, const size_t outputSizePerSample, 
+                                                 const size_t windowWidth, const size_t windowHeight, const size_t horizontalSubsample, const size_t verticalSubsample);
+        CPUMatrix<ElemType>& AddMaxPoolingGradient(const CPUMatrix<ElemType>& outputGradientBatch, const CPUMatrix<ElemType>& inputBatch, const CPUMatrix<ElemType>& outputBatch, 
+                                                 const size_t channels, 
+                                                 const size_t inputWidth, const size_t inputHeight, const size_t inputSizePerSample, 
+                                                 const size_t outputWidth, const size_t outputHeight, const size_t outputSizePerSample, 
+                                                 const size_t windowWidth, const size_t windowHeight, const size_t horizontalSubsample, const size_t verticalSubsample);
+        CPUMatrix<ElemType>& AssignAveragePoolingResult(const CPUMatrix<ElemType>& inputBatch, const size_t channels, 
+                                                 const size_t inputWidth, const size_t inputHeight, const size_t inputSizePerSample, 
+                                                 const size_t outputWidth, const size_t outputHeight, const size_t outputSizePerSample, 
+                                                 const size_t windowWidth, const size_t windowHeight, const size_t horizontalSubsample, const size_t verticalSubsample);
+        CPUMatrix<ElemType>& AddAveragePoolingGradient(const CPUMatrix<ElemType>& outputGradientBatch, 
+                                                 const size_t channels, 
+                                                 const size_t inputWidth, const size_t inputHeight, const size_t inputSizePerSample, 
+                                                 const size_t outputWidth, const size_t outputHeight, const size_t outputSizePerSample, 
+                                                 const size_t windowWidth, const size_t windowHeight, const size_t horizontalSubsample, const size_t verticalSubsample);
+
+    public:
+
+        //static BLAS functions
+        static void SVD(const CPUMatrix<ElemType>& A, CPUMatrix<ElemType>& SIGMA, CPUMatrix<ElemType>& U, CPUMatrix<ElemType>& VT, CPUMatrix<ElemType>& W);
+
+        static void MultiplyAndWeightedAdd(ElemType alpha, const CPUMatrix<ElemType>& a, const bool transposeA, const CPUMatrix<ElemType>& b, const bool transposeB, 
+                                           ElemType beta, CPUMatrix<ElemType>& c);
+        static void MultiplyAndAdd(const CPUMatrix<ElemType>& a, const bool transposeA, const CPUMatrix<ElemType>& b, const bool transposeB, CPUMatrix<ElemType>& c);
+        static void Multiply(const CPUMatrix<ElemType>& a, const bool transposeA, const CPUMatrix<ElemType>& b, const bool transposeB, CPUMatrix<ElemType>& c);
+        static void Multiply(const CPUMatrix<ElemType>& a, const CPUMatrix<ElemType>& b, CPUMatrix<ElemType>& c);
+
+        static void ScaleAndAdd(ElemType alpha, const CPUMatrix<ElemType>& a, CPUMatrix<ElemType>& c);
+        static void AddScaledDifference(const ElemType alpha, const CPUMatrix<ElemType>& a, const CPUMatrix<ElemType>& b, CPUMatrix<ElemType>& c);
+        static void AssignScaledDifference(const ElemType alpha, const CPUMatrix<ElemType>& a, const CPUMatrix<ElemType>& b, CPUMatrix<ElemType>& c);
+        static void AddScaledDifference(const CPUMatrix<ElemType>& alpha, const CPUMatrix<ElemType>& a, const CPUMatrix<ElemType>& b, CPUMatrix<ElemType>& c); //alpha must be 1X1
+        static void AssignScaledDifference(const CPUMatrix<ElemType>& alpha, const CPUMatrix<ElemType>& a, const CPUMatrix<ElemType>& b, CPUMatrix<ElemType>& c); //alpha must be 1X1
+
+        static void AddElementToElement(const CPUMatrix<ElemType>& a, const size_t ai, const size_t aj, CPUMatrix<ElemType>& c, const size_t ci, const size_t cj); 
+        //static void AddLogElementToElement(const CPUMatrix<ElemType>& a, const size_t ai, const size_t aj, CPUMatrix<ElemType>& c, const size_t ci, const size_t cj); 
+        static void AssignElementToElement(const CPUMatrix<ElemType>& a, const size_t ai, const size_t aj, CPUMatrix<ElemType>& c, const size_t ci, const size_t cj); 
+
+        static void MinusOneAt(CPUMatrix<ElemType>& c, const size_t position);
+
+        static void Scale(ElemType alpha, CPUMatrix<ElemType>& a);
+        static void Scale(CPUMatrix<ElemType> alpha, CPUMatrix<ElemType>& a); //In this case Matrix alpha must be 1x1
+        static void Scale(ElemType alpha, const CPUMatrix<ElemType>& a, CPUMatrix<ElemType>& c);
+        static void InnerProduct (const CPUMatrix<ElemType>& a, const CPUMatrix<ElemType>& b, CPUMatrix<ElemType>& c, const bool isColWise);
+        static ElemType InnerProductOfMatrices(const CPUMatrix<ElemType>& a, const CPUMatrix<ElemType>& b);
+        static void ElementWisePower (ElemType alpha, const CPUMatrix<ElemType>& a, CPUMatrix<ElemType>& c);
+
+        static bool AreEqual(const CPUMatrix<ElemType>& a, const CPUMatrix<ElemType>& b, const ElemType threshold = 1e-8);
+
+        static CPUMatrix<ElemType> Ones(const size_t rows, const size_t cols);
+        static CPUMatrix<ElemType> Zeros(const size_t rows, const size_t cols);
+        static CPUMatrix<ElemType> Eye(const size_t rows);
+        static CPUMatrix<ElemType> RandomUniform(const size_t rows, const size_t cols, const ElemType low, const ElemType high, unsigned long seed=USE_TIME_BASED_SEED);
+        static CPUMatrix<ElemType> RandomGaussian(const size_t rows, const size_t cols, const ElemType mean, const ElemType sigma, unsigned long seed=USE_TIME_BASED_SEED);
+
+        public:
+            CPUMatrix<ElemType>& AssignElementProductOfWithShiftNeg(const CPUMatrix<ElemType>& a, const CPUMatrix<ElemType>& b, size_t shift, size_t negnumber);
+            static void InnerProductWithShiftNeg(const CPUMatrix<ElemType>& a, const CPUMatrix<ElemType>& b, CPUMatrix<ElemType>& c, const bool isColWise, size_t shift, size_t negnumber);
+            // extract out a row from a, assign it to [this]. 
+            CPUMatrix<ElemType>& GetARowByIndex(const CPUMatrix<ElemType>& a, const size_t index);
+            static void ConductRowElementMultiplyWithShift(const CPUMatrix<ElemType>& a, const CPUMatrix<ElemType>& b, CPUMatrix<ElemType>& c, const size_t shift, bool bFirstmatrixfixed);
+            CPUMatrix<ElemType>& AssignElementProductOfWithShift(const CPUMatrix<ElemType>& a, const CPUMatrix<ElemType>& b, const size_t shift);
+
+    public:
+        friend File& operator>>(File& stream, CPUMatrix<ElemType>& us)
+        {
+            stream.GetMarker(fileMarkerBeginSection, std::wstring(L"BMAT"));
+            size_t elsize;
+            stream>>elsize;
+            if (sizeof(ElemType)!=elsize)
+                RuntimeError("Template argument size doesn't match those in file");
+            std::wstring matrixName;
+            size_t numRows, numCols;
+            int format;
+            stream>>matrixName>>format>>numRows>>numCols;
+            ElemType* d_array = new ElemType[numRows*numCols];
+            for (size_t i=0;i<numRows*numCols;++i)
+                stream>>d_array[i];
+            stream.GetMarker(fileMarkerEndSection, std::wstring(L"EMAT"));
+            us.SetValue(numRows,numCols,d_array, matrixFlagNormal);
+            if (us.m_matrixName )
+                delete [] us.m_matrixName ;
+            us.m_matrixName = new wchar_t[matrixName.length()+1];
+            wmemcpy(us.m_matrixName,matrixName.c_str(),matrixName.length()+1);
+
+            delete[] d_array;
+            return stream;
+        }
+        friend File& operator<<(File& stream, const CPUMatrix<ElemType>& us)
+        {
+            stream.PutMarker(fileMarkerBeginSection, std::wstring(L"BMAT"));
+            stream<<sizeof(ElemType);
+            
+            std::wstring s = (us.m_matrixName==NULL)? std::wstring(L"unnamed") : std::wstring(us.m_matrixName);
+            int format = us.m_format;
+            stream<<s<<format;
+
+            stream<<us.m_numRows<<us.m_numCols;
+            for (size_t i=0;i<us.GetNumElements();++i)
+                stream<<us.m_pArray[i];
+            stream.PutMarker(fileMarkerEndSection, std::wstring(L"EMAT"));
+            return stream;
+        }
+
+    public:
+        ElemType LogAddSumOfElements() const;
+
+    public:
+        /// for RCRF
+        static void RCRFBackwardCompute(const CPUMatrix<ElemType>& alpha, CPUMatrix<ElemType>& beta,
+            const CPUMatrix<ElemType>& lbls,
+            const CPUMatrix<ElemType>& pair_scores, const int shift);
+        static void _rcrfBackwardCompute(size_t t, size_t k, const CPUMatrix<ElemType>& alpha,
+            CPUMatrix<ElemType>& beta,
+            const CPUMatrix<ElemType>& pair_scores, const int shift);
+
+        static void RCRFTransGrdCompute(const CPUMatrix<ElemType>& lbls,
+            const CPUMatrix<ElemType>&   alpha,
+            const CPUMatrix<ElemType>& beta,
+            const CPUMatrix<ElemType>& pair_scores,
+            CPUMatrix<ElemType>& grd,
+            const int shift);
+
+        static void _rcrfTransGrdCompute(size_t i,
+            const CPUMatrix<ElemType>& lbls,
+            const CPUMatrix<ElemType>&   alpha,
+            const CPUMatrix<ElemType>& beta,
+            const CPUMatrix<ElemType>& pair_scores,
+            CPUMatrix<ElemType>& grd,
+            const size_t tPos, /// position
+            const int shift);
+
+    protected:
+        size_t LocateElement (const size_t i, const size_t j) const;
+        size_t LocateColumn (const size_t j) const;
+
+    private:
+        void ZeroInit(); //should only be used by constructors.
+        void Clear();
+    };
+
+    typedef CPUMatrix<float> CPUSingleMatrix;
+    typedef CPUMatrix<double> CPUDoubleMatrix;
+
+}}}
+
