# Copyright (c) Microsoft. All rights reserved.
# Licensed under the MIT license. See LICENSE.md file in the project root
# for full license information.
# ==============================================================================

import os
import sys
import numbers
import collections
import numpy as np
import scipy.sparse
from .. import cntk_py
from .persist import *
from .swig_helper import typemap


def sanitize_precision(precision):
    '''
    Converts precision to NumPy precision

    Args:
        precision (`str` or `np.float32` or `np.float64`): precision, if string
         it can be one of 'float' 'float32, 'double', or 'float64'

    Returns:
        NumPy precision
    '''
    if precision in ['float', 'float32', np.float32]:
        return np.float32
    elif precision in ['double', 'float64', np.float64]:
        return np.float64
    else:
        raise ValueError('precision value: "%s" is not supported' % precision)


def cntk_device(device_id):
    '''
    Converts the legacy device ID as it was used in CNTK 1 to CNTK
    DeviceDescriptor instance.

    Args:
        device_id (int): device id, -1 for CPU, 0 or higher for GPU

    Returns:
        CNTK DeviceDescriptor
    '''
    if device_id == -1:
        return cntk_py.DeviceDescriptor.cpu_device()
    else:
        return cntk_py.DeviceDescriptor.gpu_device(device_id)


def is_string(value):
    if sys.version_info.major < 3:
        return isinstance(value, basestring)

    return isinstance(value, str)


def dense_to_str(data):
    return ' '.join(data.ravel(order='C').astype(np.str))


def sparse_to_str(data):
    return ' '.join('%s:%s' % (k, v) for k, v in sorted(data.items()))


def tensors_to_text_format(sample_idx, alias_tensor_map):
    '''
    Converts a list of NumPy arrays representing tensors of inputs into a format that
    is readable by `CNTKTextReader`.

    Args:
        sample_idx (int): number of current sample
        alias_tensor_map (dict): maps alias (str) to tensor (ndarray). Tensors
          are assumed to have dynamic axis.

    Returns:
        String representation in CNTKTextReader format
    '''

    max_seq_length = max(len(t) for t in alias_tensor_map.values())

    if max_seq_length == 0:
        return ''

    lines = []
    for seq_idx in range(0, max_seq_length):
        line = []

        for alias, tensor in sorted(alias_tensor_map.items()):
            if seq_idx >= len(tensor):
                # for this alias there no more sequence elements
                continue

            if is_tensor(tensor):
                if not isinstance(tensor, np.ndarray):
                    tensor = np.asarray(tensor)
                to_str = dense_to_str
            elif isinstance(tensor, list) and isinstance(tensor[0], dict):
                to_str = sparse_to_str
            else:
                raise ValueError(
                    'expected a tensor (dense) or list of dicts (sparse), but got "%s"' % type(tensor))

            line.append('%s %s' % (alias, to_str(tensor[seq_idx])))

        lines.append('%i\t|' % sample_idx + ' |'.join(line))

    return '\n'.join(lines)


def is_tensor(data):
    '''
    Checks whether the data is a tensor, i.e. whether it is a NumPy array or a
    list of NumPy arrays.

    Args:
        data: data to check

    Returns: True, if it is a tensor.
    '''
    if isinstance(data, np.ndarray):
        return True

    if not isinstance(data, list):
        return False

    while len(data) > 0:
        # All but the innermost dimension's values have to be lists
        try:
            data[0][0]
        except:
            # We reached the innermost dimension
            try:
                data[0] + 0
                return True
            except:
                # Innermost type is not a number
                return False

        if isinstance(data, np.ndarray):
            return True

        if not isinstance(data[0], list):
            return False

        data = data[0]

    return True


def is_tensor_list(data):
    '''
    Checks whether the data is a CNTK sequence, which is expressed in Python as
    a list of varying sized NumPy objects.
    '''
    is_list = isinstance(data, list)
    return is_list and len(data) > 0 and isinstance(data[0], np.ndarray)


def get_temp_filename(directory=None):
    '''
    Create and return a temporary filename.

    Args:
        directory (str): optional directory, in which the temporary file will
        be created

    Returns:
        Filename of the temporary file 
    '''
    import tempfile

    # We have to use NamedTemporaryFile and close it, because the obvious first
    # choice, mkstemp(), would later fail in cntk.exe because the file would
    # still be locked.
    tf = tempfile.NamedTemporaryFile(prefix='_input_', suffix='.txt',
                                     dir=directory, delete=False)
    tf.close()

    return tf.name


def sanitize_shape(shape):
    """
    If shape is scalar create a tuple out of it and reverse it as cntk uses column major
    """
    if np.isscalar(shape):
        shape = (shape,)
    return tuple(reversed(shape))


def sanitize_input(arg, fallback_dtype=np.float32):
    """
    Convert to Variable or Constant so that it can be passed as Variable to the CNTK
    operators. 
     * If `arg` is a NumPy array and its type is neither `np.float32` nor
    `np.float64`, it sets it to `np.float32`. 
     * If `arg` is an op, it is assumed that it has only one output, which will be returned.

    Args:
        arg (number, NumPy array, `Variable`, or `Function`): input
        fallback_dtype (numpy dtype): fallback dtype in case `arg` is a list

    Returns:
        Constant, if `arg` was a number or NumPy array. Variable otherwise.
    """

    from cntk.ops.variables import Constant, Variable
    from cntk.ops import constant

    # is it a Variable?
    if isinstance(arg, (Constant, Variable, cntk_py.Constant, cntk_py.Variable)):
        return arg

    # or a Function?
    if isinstance(arg, cntk_py.Function):
        try:
            return arg.output()
        except RuntimeError:
            raise ValueError(
                'the argument has more than one output, please provide the one you want')

    # maybe a Python list that we can interpret as a NumPy array?
    if isinstance(arg, list) and not arg:
        raise ValueError('input is empty')

    if not isinstance(arg, np.ndarray):
        arg = np.asarray(arg, dtype=fallback_dtype)

    return constant(value=arg)


def get_data_type(*args):
    """
    Calculates the highest precision numpy datatype of the provided parameters. If
    the parameter is a Function instance, it calculates it based on its inputs.

    Args:
        args (number, `list`, NumPy array, `Variable`, or `Function`): input
    Returns:
        `np.float32` or `np.float64`
    """

    dtypes = set()
    if len(args) == 1 and isinstance(args, cntk_py.Function):
        args = [args]

    for arg in args:
        if isinstance(arg, (cntk_py.Variable, cntk_py.Value, cntk_py.NDArrayView)):
            if cntk_py.DataType_Double == arg.get_data_type():
                dtypes.add(np.float64)
            else:
                dtypes.add(np.float32)
        elif isinstance(arg, np.ndarray):
            if arg.dtype not in (np.float32, np.float64):
                raise ValueError(
                    'NumPy type "%s" is not supported' % arg.dtype)
            dtypes.add(arg.dtype.type)
        elif isinstance(arg, cntk_py.Function):
            var_outputs = arg.outputs()
            if len(var_outputs) > 1:
                raise ValueError(
                    'expected single output, but got %i' % len(var_outputs))

            var_output = var_outputs[0]
            if cntk_py.DataType_Double == var_output.get_data_type():
                dtypes.add(np.float64)
        else:
            # We don't know anything so we convert everything to float32. If it
            # works, we know the type.
            # TODO figure out a better/faster way.
            np.asarray(arg, dtype=np.float32)
            dtypes.add(np.float32)

    if np.float64 in dtypes:
        return np.float64
    elif np.float32 in dtypes:
        return np.float32
    else:
        raise ValueError('could not determine data type')


def pad_to_dense(batch):
    """Appends the minimal required amount of zeroes at the end of each sample
    in the batch so that it becomes rectangular. `batch` is assumed to be
    row-major: first index is batch item, second is sequence item, then comes that
    actual sample. The sequence length is assumed to be the only varying
    dimension.

    Args:
        batch (list of NumPy arrays): list of arrays that differ only in their
        first dimension (different sequence lengths)

    Returns:
        Padded NumPy array
    """

    max_seq_len = max(len(r) for r in batch)

    # Assuming all sequences elements in all samples have the same shape
    data_point = np.asarray(batch[0][0])

    # FIXME
    # This is not the most efficient way of dealing with variable length
    # sequences, but so far the only one supported. Once, ragged arrays are
    # natively supported in CNTK, this will change.
    Z = np.zeros((len(batch), max_seq_len) +
                 (data_point.shape), dtype=data_point.dtype)
    for idx, seq in enumerate(batch):
        if seq[0].shape != data_point.shape:
            raise ValueError('shape mismatch: expected %s but got '
                             ' %s' % (str(data_point.shape), str(seq[0].shape)))
        Z[idx, :len(seq)] += seq
    return Z


def sanitize_batch(var, batch, seq_starts=None, data_type=None, device=None):
    """
    Convert to `:cntk:Value` with `data_type`. If the samples in `batch` have different
    sequence lengths, pad them to max sequence length and create a mask.

    Args:
        var (`:class:Variable`): variable node for which the `batch` is
         meant
        batch (`list` of NumPy arrays): input
        seq_starts (`list` of `bool`s or `None`): if `None`, every sequence is
         treated as a new sequence. Otherwise, it is interpreted as a list of
         Booleans that tell whether a sequence is a new sequence (`True`) or a
         continuation of the previous one (`False`)

    Returns:
        `:class:Value`: converted batch
    """
    from ..cntk_py import Value

    if isinstance(batch, Value):
        return batch

    if device is None:
        device = cntk_py.DeviceDescriptor.use_default_device()

    # Use the mask, if we have additional dynamic axes besides the batch axis
    use_mask = len(var.dynamic_axes())>1
    if use_mask:
        seq_lens = [len(seq) for seq in batch]

        try:
            num_seq = len(batch)
        except TypeError:
            raise ValueError('expected an object of type Value or a NumPy ' +
                    'array and not "%s"' % type(batch))

        from cntk.cntk_py import NDMask
        mask = NDMask((max(seq_lens), num_seq), device)
        for idx, seq_len in enumerate(seq_lens):
            if seq_starts is None:
                mask.mark_sequence_begin((0, idx))
            elif seq_starts[idx]:
                mask.mark_sequence_begin((0, idx))
            mask.invalidate_section((seq_len, idx), (cntk_py.InferredDimension, 1))

        # Then we pad the batch to rectangular shape
        if isinstance(batch, list):
            if len(batch) == 0:
                raise ValueError('batch is empty')

            batch = pad_to_dense(batch)

    # If it still is not an NumPy array, try brute force...
    if not isinstance(batch, np.ndarray):
        if data_type is None:
            data_type = get_data_type(var)
        batch = np.asarray(batch, dtype=data_type)

    # Maybe a NumPy dtype was given, but with lower accuracy than float32, then
    # convert it to float32
    if np.issubdtype(batch.dtype, int):
        print(batch.dtypepyt)
        batch = batch.astype(np.float32)

    ndav = create_NDArrayView_from_NumPy(batch, device)

    if use_mask:
        value = Value(ndav, mask)
    else:
        value = Value(ndav)

    return value

def sanitize_function(arg):
    '''
    Tries to retrieve a Function from the argument or throws an exception if
    that's not possible.
    '''
    if isinstance(arg, cntk_py.Variable):
        arg = arg.owner

    if not isinstance(arg, cntk_py.Function):
        raise "Object of type %s cannot be cast to Variable"%str(type(arg))

    return arg

def sanitize_var_map(op_arguments, arguments, seq_starts=None, precision=None, device=None, add_batch_axis=False):
    '''
    Sanitizes a dictionary of `Variable`s to input data such that it can be
    handed off to the `Forward` method.

    Args:
        op_arguments (`:class:Function`): arguments of the root function. In
         forward pass it is typically `op.arguments()`, in backward mode it is
         `op.outputs()`
        arguments (`dict` or `list`): 
          * map from input variables to the data
          * list of inputs in the order that the function expects or 
          Data should be either NumPy arrays or a `:class:cntk.io.MinibatchData` instance
        seq_starts (`list` of `bool`s or `None`): if `None`, every sequence is
         treated as a new sequence. Otherwise, it is interpreted as a list of
         Booleans that tell whether a sequence is a new sequence (`True`) or a
         continuation of the previous one (`False`)
        precision (`str` or `np.float32` or `np.float64`): if string it can be
         one of 'float' 'float32, 'double', 'float64', or `None` 
        device (`DeviceDescriptor` or `None`): CNTK DeviceDescriptor
        add_batch_axis (`bool`): data in `arguments` are single instances and a batch axis has to be added

    Returns:
        `dict` that maps variables to sanitized batches
    '''
    from ..cntk_py import Value
    from ..io import MinibatchData

    if arguments is None or isinstance(arguments, (dict, list, tuple)) and len(arguments)==0:
        if len(op_arguments) > 0:
            raise ValueError('function expects %i arguments'%len(op_arguments))
        return {}

    if len(arguments) < len(op_arguments):
        raise ValueError('your graph has %i inputs, but you specified %i'%\
                (len(op_arguments), len(arguments)))

    if isinstance(arguments, (tuple, list)):
        arguments = dict(zip(op_arguments, arguments))

    if isinstance(arguments, dict):
        arg_names = [var.name() for var in op_arguments]
        name_counter = collections.Counter(arg_names)

        var_name_map = dict((var.name(), var) for var in op_arguments)
    else:
        raise ValueError('type "%s" is not supported'%type(arguments))

    sample_sizes = [len(v) for v in arguments.values()]
    if len(set(sample_sizes)) != 1:
        raise ValueError('not all inputs have the same number of samples: ' +\
                ", ".join(sample_sizes))

    if seq_starts is not None:
        if not isinstance(seq_starts, (tuple, list)):
            raise ValueError('if you specify seq_starts, it needs to be a list')

        sample_size = sample_sizes.pop()
        if len(seq_starts) != sample_size:
            raise ValueError('you have %i samples, but seq_starts has only %i' +
                    'elements'%(sample_sizes, len(seq_starts)))

    if precision is not None:
        precision = sanitize_precision(precision)

    var_map = {}
    for var, batch in arguments.items():
        if isinstance(var, str):
            if name_counter[var] == 0:
                raise ValueError('variable with name "%s" does not exist in the network. Available variable names: %s'%(var, ", ".join(var_name_map)))
            elif name_counter[var] > 1:
                raise ValueError('node name "%s" is not unique'%var)

            try:
                var = var_name_map[var]
            except KeyError:
                raise KeyError("no input with the name '%s' was found.  Available: %s"%(var, ", ".join(var_name_map.keys())))

        if isinstance(batch, MinibatchData):
            batch = batch.data()
        elif not isinstance(batch, Value):                
            if add_batch_axis:
                batch = [batch]
            if isinstance(batch, np.ndarray):
                if batch.dtype == np.int:
                    batch = batch.astype(np.float32)
                if batch.dtype not in (np.float32, np.float64):                        
                    raise ValueError('only float32 and float64 are supported')
                batch = sanitize_batch(var, batch, seq_starts, precision, device)
            else:
                if is_tensor(batch):
                    if precision is None:
                        precision = np.float32
                    batch = np.asarray(batch, dtype=precision)
                    batch = create_Value_from_NumPy(batch, device)
                else:
                    batch = sanitize_batch(var, batch, seq_starts, precision, device)

        var_map[var] = batch

    return var_map


def ones_like(batch, precision):
    '''
    Returns a new batch, which has the same format as `batch` but all values
    set to 1.

    Args:
        batch (list of NumPy arrays): a list of sequences, which are NumPy arrays
    '''
    return [np.ones_like(sample, dtype=sanitize_precision(precision)) for sample in batch]


def create_NDArrayView(shape, data_type=cntk_py.DataType_Float, dev=None):
    shape = sanitize_shape(shape)
    if not dev:
        dev = cntk_py.DeviceDescriptor.use_default_device()
    # FIXME only dense supported so far
    view = cntk_py.NDArrayView(
        data_type, cntk_py.StorageFormat_Dense, shape, dev)
    return view


def create_NDArrayView_from_NumPy(nd, dev=None):
    if not dev:
        dev = cntk_py.DeviceDescriptor.use_default_device()

    return cntk_py.NDArrayView(nd, dev, False)


def create_Value(shape, data_type, dev):
    value = cntk_py.Value(create_NDArrayView(shape, data_type, dev))
    return value


def create_Value_from_NumPy(nd, dev):
    view = create_NDArrayView_from_NumPy(nd, dev)
    value = cntk_py.Value(view)
    return value


def sanitize_dtype_numpy(dtype):
    if dtype in ('float', 'float32', np.float32):
        return np.float32
    elif dtype in ('double', 'float64', np.float64):
        return np.float64
    else:
        raise ValueError('data type "%s" is not supported' % dtype)


def sanitize_dtype_cntk(dtype):
    if dtype in (cntk_py.DataType_Float, cntk_py.DataType_Double,
                 cntk_py.DataType_Unknown):
        return dtype
    if dtype in ('float', 'float32', np.float32):
        return cntk_py.DataType_Float
    elif dtype in ('double', 'float64', np.float64):
        return cntk_py.DataType_Double
    elif not dtype:
        return cntk_py.DataType_Unknown
    else:
        raise ValueError('data type "%s" is not supported' % dtype)


def sanitize_axis(rank, axis):
    '''
    Sanitizes the axis.

    Args:
        rank (`int`): rank of the tensor on which `axis` is to be used
        axis (`:class:Axis` or `int` or `None`): the axis to be used. 
          * `:class:Axis`: use axis instance directly (will convert row- to
             col-major in case of static axis.
          * `int`: if positive, use it as static axis. If negative, count from
            last to first axis
          * `None`: denote all available axes
    '''
    if axis is None:
        return cntk_py.Axis.all_static_axes()
    elif isinstance(axis, numbers.Integral):
        if axis<0:
            return cntk_py.Axis(-axis - 1)
        else:
            return cntk_py.Axis(rank - 1 - axis)
    elif axis.is_static_axis():
        return cntk_py.Axis(rank - 1 - axis.static_axis_index())
    else:
        return axis


def sanitize_dynamic_axes(axes):
    if axes is not cntk_py.Axis.default_input_variable_dynamic_axes:
        if not type(axes) in (list, tuple):
            axes = [axes]
        else:
            axes = tuple(reversed(axes))
    return axes


def get_train_loss(trainer):
    '''
    Fetch the train loss from the last minibatch and copy it to the CPU in case it is on the GPU.
    Args:
        trainer (:class:`Trainer`): the trainer used.
    Returns: 
        the loss value
    '''
    import copy
    # we copy the value so swig does not destroy it when we leave the scope
    return copy.copy(trainer.previous_minibatch_loss_average())


def get_train_eval_criterion(trainer):
    '''
    Fetch the train evaluation criterion (e.g., classification error) from the last minibatch and copy it to the CPU in case it is on the GPU.
    Args:
        trainer (:class:`Trainer`): the trainer used.
    Returns: 
        the criterion value
    '''
    import copy
    # we copy the value so swig does not destroy it when we leave the scope
    return copy.copy(trainer.previous_minibatch_evaluation_average())


def ensure_dev(ndav, dev):

    if ndav.device() != dev:

        ndav_on_target = create_NDArrayView(
            ndav.shape().dimensions(), data_type=ndav.get_data_type(), dev=dev)
        ndav_on_target.copy_from(ndav)
        ndav = ndav_on_target

    return ndav

def value_to_seq(value):
    '''
    Convert a Value to a sequence of NumPy arrays that have their masked
    entries removed.

    Args:
        value (`Value`): Value as it is returned by Swig

    Returns:
        a list of NumPy arrays
    '''

    np_data = value.data().to_numpy()         
    if value.mask():
        mask = value.mask().to_numpy()
        np_data = [seq[mask[idx] != cntk_py.MaskKind_Invalid] for idx, seq in enumerate(np_data)]

    return np_data

def eval(op, arguments=None, seq_starts=None, precision=None, device=None, backward_pass=False):
    '''
    It evaluates `op` on the data provided by the reader. This is useful
    mainly to explore the operators and for convenient unit testing. 

    Args:
        op (:class:`Function`): operation to evaluate
        arguments (`dict` or `list`): 
          * map from input variables to the data
          * list of inputs in the order that the function expects or 
          Data should be either NumPy arrays or a `:class:cntk.io.MinibatchData` instance
        seq_starts (`list` of `bool`s or `None`): if `None`, every sequence is
         treated as a new sequence. Otherwise, it is interpreted as a list of
         Booleans that tell whether a sequence is a new sequence (`True`) or a
         continuation of the previous one (`False`)
        precision (`str` or `None`): precision being 'float32', 'float64', or
         `None`, in which case it will be determined by inspecting the operator
         (costly)
        device (`:class:cntk.DeviceDescriptor`): the device the descriptor,
         whether it is CPU or GPU (and which one)
        backward_pass (`bool`, optional): whether a backward pass is performed 

    Returns: 
        mapping of output variables to their values.
    '''

    state, forward_output = op.forward(arguments, op.outputs(), seq_starts,
            device)

    if backward_pass:
        root_gradients = {v:ones_like(o, precision) for v,o in
                forward_output.items()}

        backward_output = op.backward(state, root_gradients, arguments)

        return forward_output, backward_output

    else:
        return forward_output, None

<<<<<<< HEAD

def typemap(f):
    '''
    Upcasts Swig types to cntk types that inherit from Swig.
    '''
            
    from functools import wraps
    @wraps(f)
    def wrapper(*args, **kwds):
        from cntk.ops.variables import Variable, Parameter, Constant
        from cntk.ops.functions import Function
        from cntk.learner import Learner
        from cntk.io import MinibatchSource, MinibatchData, StreamConfiguration
        typemap = { 
                cntk_py.Variable: Variable,
                cntk_py.Parameter: Parameter,
                cntk_py.Constant: Constant,
                cntk_py.Function: Function, 
                cntk_py.Learner: Learner, 
                cntk_py.MinibatchSource: MinibatchSource,
                cntk_py.MinibatchData: MinibatchData,
                cntk_py.StreamConfiguration: StreamConfiguration, 
                }
        result = f(*args, **kwds)
        if isinstance(result, (tuple, list, set)):
            for r in result:
                r.__class__ = typemap.get(r.__class__, r.__class__)
        elif isinstance(result, dict):
            for k,v in result.items():
                k.__class__ = typemap.get(k.__class__, k.__class__)
                v.__class__ = typemap.get(v.__class__, v.__class__)
        else:
            try:
                result.__class__ = typemap.get(result.__class__, result.__class__)
            except TypeError:
                pass
        return result
    return wrapper
=======
>>>>>>> 3d7fdb11
<|MERGE_RESOLUTION|>--- conflicted
+++ resolved
@@ -168,7 +168,7 @@
         be created
 
     Returns:
-        Filename of the temporary file 
+        Filename of the temporary file
     '''
     import tempfile
 
@@ -194,9 +194,9 @@
 def sanitize_input(arg, fallback_dtype=np.float32):
     """
     Convert to Variable or Constant so that it can be passed as Variable to the CNTK
-    operators. 
+    operators.
      * If `arg` is a NumPy array and its type is neither `np.float32` nor
-    `np.float64`, it sets it to `np.float32`. 
+    `np.float64`, it sets it to `np.float32`.
      * If `arg` is an op, it is assumed that it has only one output, which will be returned.
 
     Args:
@@ -411,16 +411,16 @@
         op_arguments (`:class:Function`): arguments of the root function. In
          forward pass it is typically `op.arguments()`, in backward mode it is
          `op.outputs()`
-        arguments (`dict` or `list`): 
+        arguments (`dict` or `list`):
           * map from input variables to the data
-          * list of inputs in the order that the function expects or 
+          * list of inputs in the order that the function expects or
           Data should be either NumPy arrays or a `:class:cntk.io.MinibatchData` instance
         seq_starts (`list` of `bool`s or `None`): if `None`, every sequence is
          treated as a new sequence. Otherwise, it is interpreted as a list of
          Booleans that tell whether a sequence is a new sequence (`True`) or a
          continuation of the previous one (`False`)
         precision (`str` or `np.float32` or `np.float64`): if string it can be
-         one of 'float' 'float32, 'double', 'float64', or `None` 
+         one of 'float' 'float32, 'double', 'float64', or `None`
         device (`DeviceDescriptor` or `None`): CNTK DeviceDescriptor
         add_batch_axis (`bool`): data in `arguments` are single instances and a batch axis has to be added
 
@@ -482,13 +482,13 @@
 
         if isinstance(batch, MinibatchData):
             batch = batch.data()
-        elif not isinstance(batch, Value):                
+        elif not isinstance(batch, Value):
             if add_batch_axis:
                 batch = [batch]
             if isinstance(batch, np.ndarray):
                 if batch.dtype == np.int:
                     batch = batch.astype(np.float32)
-                if batch.dtype not in (np.float32, np.float64):                        
+                if batch.dtype not in (np.float32, np.float64):
                     raise ValueError('only float32 and float64 are supported')
                 batch = sanitize_batch(var, batch, seq_starts, precision, device)
             else:
@@ -573,7 +573,7 @@
 
     Args:
         rank (`int`): rank of the tensor on which `axis` is to be used
-        axis (`:class:Axis` or `int` or `None`): the axis to be used. 
+        axis (`:class:Axis` or `int` or `None`): the axis to be used.
           * `:class:Axis`: use axis instance directly (will convert row- to
              col-major in case of static axis.
           * `int`: if positive, use it as static axis. If negative, count from
@@ -607,7 +607,7 @@
     Fetch the train loss from the last minibatch and copy it to the CPU in case it is on the GPU.
     Args:
         trainer (:class:`Trainer`): the trainer used.
-    Returns: 
+    Returns:
         the loss value
     '''
     import copy
@@ -620,7 +620,7 @@
     Fetch the train evaluation criterion (e.g., classification error) from the last minibatch and copy it to the CPU in case it is on the GPU.
     Args:
         trainer (:class:`Trainer`): the trainer used.
-    Returns: 
+    Returns:
         the criterion value
     '''
     import copy
@@ -651,7 +651,7 @@
         a list of NumPy arrays
     '''
 
-    np_data = value.data().to_numpy()         
+    np_data = value.data().to_numpy()
     if value.mask():
         mask = value.mask().to_numpy()
         np_data = [seq[mask[idx] != cntk_py.MaskKind_Invalid] for idx, seq in enumerate(np_data)]
@@ -661,13 +661,13 @@
 def eval(op, arguments=None, seq_starts=None, precision=None, device=None, backward_pass=False):
     '''
     It evaluates `op` on the data provided by the reader. This is useful
-    mainly to explore the operators and for convenient unit testing. 
+    mainly to explore the operators and for convenient unit testing.
 
     Args:
         op (:class:`Function`): operation to evaluate
-        arguments (`dict` or `list`): 
+        arguments (`dict` or `list`):
           * map from input variables to the data
-          * list of inputs in the order that the function expects or 
+          * list of inputs in the order that the function expects or
           Data should be either NumPy arrays or a `:class:cntk.io.MinibatchData` instance
         seq_starts (`list` of `bool`s or `None`): if `None`, every sequence is
          treated as a new sequence. Otherwise, it is interpreted as a list of
@@ -678,9 +678,9 @@
          (costly)
         device (`:class:cntk.DeviceDescriptor`): the device the descriptor,
          whether it is CPU or GPU (and which one)
-        backward_pass (`bool`, optional): whether a backward pass is performed 
-
-    Returns: 
+        backward_pass (`bool`, optional): whether a backward pass is performed
+
+    Returns:
         mapping of output variables to their values.
     '''
 
@@ -698,44 +698,3 @@
     else:
         return forward_output, None
 
-<<<<<<< HEAD
-
-def typemap(f):
-    '''
-    Upcasts Swig types to cntk types that inherit from Swig.
-    '''
-            
-    from functools import wraps
-    @wraps(f)
-    def wrapper(*args, **kwds):
-        from cntk.ops.variables import Variable, Parameter, Constant
-        from cntk.ops.functions import Function
-        from cntk.learner import Learner
-        from cntk.io import MinibatchSource, MinibatchData, StreamConfiguration
-        typemap = { 
-                cntk_py.Variable: Variable,
-                cntk_py.Parameter: Parameter,
-                cntk_py.Constant: Constant,
-                cntk_py.Function: Function, 
-                cntk_py.Learner: Learner, 
-                cntk_py.MinibatchSource: MinibatchSource,
-                cntk_py.MinibatchData: MinibatchData,
-                cntk_py.StreamConfiguration: StreamConfiguration, 
-                }
-        result = f(*args, **kwds)
-        if isinstance(result, (tuple, list, set)):
-            for r in result:
-                r.__class__ = typemap.get(r.__class__, r.__class__)
-        elif isinstance(result, dict):
-            for k,v in result.items():
-                k.__class__ = typemap.get(k.__class__, k.__class__)
-                v.__class__ = typemap.get(v.__class__, v.__class__)
-        else:
-            try:
-                result.__class__ = typemap.get(result.__class__, result.__class__)
-            except TypeError:
-                pass
-        return result
-    return wrapper
-=======
->>>>>>> 3d7fdb11
