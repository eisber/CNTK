//
// Copyright (c) Microsoft. All rights reserved.
// Licensed under the MIT license. See LICENSE.md file in the project root for full license information.
//

#define _CRT_SECURE_NO_WARNINGS // "secure" CRT not available on all platforms  --add this at the top of all CPP files that give "function or variable may be unsafe" warnings

#include "Basics.h"
#include "ComputationNode.h"
#include "ComputationNetwork.h"
#include "InputAndParamNodes.h"
#include "TrainingNodes.h"
#include <string>
#include <vector>
#include <list>

using namespace std;

namespace Microsoft { namespace MSR { namespace CNTK {

// This source file contains files related to model editing with MEL. Future BrainScript editing will not modify nodes in-place.

// -----------------------------------------------------------------------
// network editing
// -----------------------------------------------------------------------

ComputationNodeBasePtr ComputationNetwork::CopyNode(const ComputationNetwork& fromNet,
                                                    const std::wstring fromName,
                                                    std::wstring toName,
                                                    const CopyNodeFlags flags)
{
    InvalidateCompiledNetwork();

    if (toName == L"")
        toName = fromName;

    ComputationNodeBasePtr pFromNode = fromNet.GetNodeFromName(fromName);
    ComputationNodeBasePtr pToNode;

    // don't allow cross network child copy unless caller explicity handles children fixup
    if ((flags & CopyNodeFlags::copyNodeChildren) &&
        this != &fromNet && !(flags & CopyNodeFlags::copyNodeChildrenCrossNetwork))
    {
        LogicError("CopyNode: Copying node children across network is invalid.");
    }

    if (!NodeNameExists(toName))
    {
        pToNode = pFromNode->Duplicate(toName, flags);
        AddNodeToNet(pToNode);
    }
    else
    {
        // node already exists
        pToNode = GetNodeFromName(toName);

        // same node. no copy needed
        if (pFromNode == pToNode)
            LogicError("CopyNode: You are copying the node to the same network with same node name.");
        else
            pFromNode->CopyTo(pToNode, toName, flags); // blast it over the existing node
    }
    return pToNode;
}

// only copy a complete independent tree
// when node name exists
void ComputationNetwork::CopySubTree(const ComputationNetwork& fromNet,
                                     const std::wstring fromName, std::wstring toNamePrefix,
                                     const CopyNodeFlags flags)
{
    InvalidateCompiledNetwork();

    if (!(flags & CopyNodeFlags::copyNodeValue))
        LogicError("CopySubTree: you cannot copy a tree without copying the node values.");

    ComputationNodeBasePtr fromRoot = fromNet.GetNodeFromName(fromName);

    for (const auto& fromNode : GetEvalOrder(fromRoot)) // BUGBUG: This probably will fail because the precomputed eval orders are invalid at this point.
    {
        wstring fromNodeName = fromNode->NodeName();
        wstring toNodeName = toNamePrefix + fromNodeName;

        ComputationNodeBasePtr toNode = CopyNode(fromNet, fromNodeName,
                                                 toNodeName,
                                                 CopyNodeFlags::copyNodeValue);

        if (flags & CopyNodeFlags::copyNodeChildren)
        {
            // copy the children structure but use the new nodes generated
            for (int i = 0; i < fromNode->GetNumInputs(); i++)
                toNode->SetInput(i, GetNodeFromName(toNamePrefix + fromNode->GetInputs()[i]->NodeName()));
        }
    }
}

// you can only copy inputs from nodes in the same network
void ComputationNetwork::CopyInputs(const std::wstring fromName, std::wstring toName)
{
    CopyNode(*this, fromName, toName, CopyNodeFlags::copyNodeChildren);
}

// RenameNode - Rename a node to another name
// nodeNameOrig - original node name
// nodeNameNew - new node name
void ComputationNetwork::RenameNode(const std::wstring& nodeNameOrig, const std::wstring& nodeNameNew)
{
    InvalidateCompiledNetwork();

    ComputationNodeBasePtr nodeToRename = GetNodeFromName(nodeNameOrig);

    auto iter = m_nameToNodeMap.find(nodeNameNew);
    if (iter != m_nameToNodeMap.end()) // found
        RuntimeError("RenameNode: Target name already exists.");

    // rename the node and update the mapping table
    nodeToRename->SetNodeName(nodeNameNew);
    m_nameToNodeMap.erase(nodeNameOrig);
    m_nameToNodeMap[nodeNameNew] = nodeToRename;
}

void ComputationNetwork::RenameNode(ComputationNodeBasePtr node, const std::wstring& newNodeName)
{
    // TODO: check if new name exists
    m_nameToNodeMap.erase(node->NodeName());
    node->SetNodeName(newNodeName);
    AddNodeToNet(node);
}

void ComputationNetwork::DeleteNode(const std::wstring& nodeName)
{
    InvalidateCompiledNetwork();

    ComputationNodeBasePtr nodeToDelete = GetNodeFromName(nodeName);

    // first delete links, if this node is involved, the whole connection will be removed
    for (auto nodeIter = m_nameToNodeMap.begin(); nodeIter != m_nameToNodeMap.end(); nodeIter++)
    {
        ComputationNodeBasePtr node = nodeIter->second;
        for (size_t i = 0; i < node->GetNumInputs(); i++)
        {
            ComputationNodeBasePtr child = node->GetInputs()[i];

            // nodeToDelete is a child
            if (child == nodeToDelete)
            {
                // this used to call DetatchInputs(), but it's better for MEL to retain other inputs
                node->SetInput(i, nullptr);
                break;
            }
        }
    }

    // nodeToDelete is a parent
    nodeToDelete->DetachInputs(); // deref all its inputs; if we don't do that, we might end up with a mem leak due to a circular reference

    // unlink from all node-group sets
    for (auto groupIter : GetAllNodeGroups())
    {
        auto search = std::find(groupIter->begin(), groupIter->end(), nodeToDelete);
        if (search != groupIter->end())
            groupIter->erase(search);
    }

    // Note: the necessary update of m_allSEQNodes is hanlded by the InvalidateCompiledNetwork() call above

    // delete the node itself
    m_nameToNodeMap.erase(nodeName); // this will deref the node and possibly deallocate it
}

// change the node associated with nodeName to newNode; used in the KL-reg based adaptation to reduce feature copy
// need to update all the mappings as well childrens
void ComputationNetwork::ChangeNode(wstring nodeName, ComputationNodeBasePtr newNode)
{
    InvalidateCompiledNetwork();

    ComputationNodeBasePtr oldNode = GetNodeFromName(nodeName);
    if (oldNode->OperationName() != newNode->OperationName())
        InvalidArgument("newNode must have the same type as the old node.");

    // change children
    for (auto nodeIter = m_nameToNodeMap.begin(); nodeIter != m_nameToNodeMap.end(); nodeIter++)
    {
        ComputationNodeBasePtr node = nodeIter->second;
        for (int i = 0; i < node->GetNumInputs(); i++)
            if (node->GetInputs()[i] == oldNode)
                node->SetInput(i, newNode);
    }

    // change name map
    m_nameToNodeMap[nodeName] = newNode;
    for (int i = 0; i < oldNode->GetNumInputs(); i++)
        newNode->SetInput(i, oldNode->GetInputs()[i]);

    // change other maps
    for (auto groupIter : GetAllNodeGroups())
    {
        auto& group = *groupIter;
        for (int i = 0; i < group.size(); i++)
            if (group[i] == oldNode)
                group[i] = newNode;
    }
}

// replace the old node with the current node, assuming the old node is a leaf node
// need to update those nodes who use oldNode as their child
void ComputationNetwork::ReplaceLeafNode(wstring oldNodeName, ComputationNodeBasePtr newNode)
{
    InvalidateCompiledNetwork();

    ComputationNodeBasePtr oldNode = GetNodeFromName(oldNodeName);

    // change the input of those nodes whose child is oldNode
    for (auto nodeIter = m_nameToNodeMap.begin(); nodeIter != m_nameToNodeMap.end(); nodeIter++)
    {
        ComputationNodeBasePtr node = nodeIter->second;
        for (int i = 0; i < node->GetNumInputs(); i++)
            if (node->GetInputs()[i] == oldNode)
                node->SetInput(i, newNode);
    }
    m_nameToNodeMap[newNode->GetName()] = newNode;

    // now the old node becomes a orphan node , remove it
    DeleteNode(oldNodeName);
    // RemoveOrphanNode(oldNode);
}

void ComputationNetwork::ReplaceFinalCriterionNode(wstring oldNodeName, ComputationNodeBasePtr newNode)
{
    InvalidateCompiledNetwork();

    // Checks if the node is a criterion node.
    int index = -1;
    for (int i = 0; i < m_finalCriteria.size(); ++i)
    {
        if (m_finalCriteria[i]->NodeName() == oldNodeName)
        {
            index = i;
            break;
        }
    }
    if (index == -1)
        RuntimeError("ReplaceFinalCriterionNode: the node to be replaced is not a criterion node.");

    // Replaces children.
    for (int i = 0; i < newNode->GetNumInputs(); ++i)
    {
        if (m_nameToNodeMap.find(newNode->GetInputs()[i]->NodeName()) == m_nameToNodeMap.end())
            RuntimeError("Child node does not exist.");
        newNode->SetInput(i, m_nameToNodeMap[newNode->GetInputs()[i]->NodeName()]);
    }

    // Addes it to criterion node list.
    m_finalCriteria[index] = newNode;
    m_nameToNodeMap[newNode->NodeName()] = newNode;
}

void ComputationNetwork::AddFeatureNode(ComputationNodeBasePtr featureNode)
{
    InvalidateCompiledNetwork();

    wstring nodeName = featureNode->NodeName();
    if (NodeNameExists(nodeName))
        RuntimeError("AddFeatureNode: feature node already exists.");
    m_nameToNodeMap[nodeName] = featureNode;
    m_features.push_back(featureNode);
}

// We only remove the node, not delete it.
void ComputationNetwork::RemoveFeatureNode(ComputationNodeBasePtr featureNode)
{
    InvalidateCompiledNetwork();

    wstring nodeName = featureNode->NodeName();
    if (!NodeNameExists(nodeName))
        RuntimeError("RemoveFeatureNode: feature node does not exist.");

    // Removes links.
    for (auto nodeIter = m_nameToNodeMap.begin(); nodeIter != m_nameToNodeMap.end(); ++nodeIter)
    {
        ComputationNodeBasePtr node = nodeIter->second;
        for (size_t i = 0; i < node->GetNumInputs(); ++i)
        {
            ComputationNodeBasePtr child = node->GetInputs()[i];
            if (child == featureNode)
            {
                node->SetInput(i, NULL);
                break;
            }
        }
    }

    // Removes from feature list.
    auto search = std::find(m_features.begin(), m_features.end(), featureNode);
    if (search != m_features.end())
        m_features.erase(search);

    m_nameToNodeMap.erase(nodeName);
}

// sets m_learningRateMultiplier in all LearnableParameters feeding into the passed rootNode
// Called from MEL
void ComputationNetwork::SetLearnableNodesBelowLearningRateMultiplier(const float learningRateMultiplier, const ComputationNodeBasePtr& rootNode)
{
    // find nodes from all available nodes
    if (rootNode == nullptr)
    {
        for (auto nodeIter = m_nameToNodeMap.begin(); nodeIter != m_nameToNodeMap.end(); nodeIter++)
        {
            ComputationNodeBasePtr node = nodeIter->second;
            if (node->OperationName() == OperationNameOf(LearnableParameter))
                node->SetLearningRateMultiplier(learningRateMultiplier);
        }
    }
    else
    {
        // for calculating a specific node
        for (const auto& node : GetEvalOrder(rootNode))
        {
            if (node->OperationName() == OperationNameOf(LearnableParameter))
                node->SetLearningRateMultiplier(learningRateMultiplier);
        }
    }
}

// sets m_learningRateMultiplier in all LearnableParameters feeding into the passed rootNode
// Called from MEL
<<<<<<< HEAD
// TODO: This function should be implemented using teh above. No code dup please!
void ComputationNetwork::SetLearnableNodesBelowNeedGradient(const bool needGradient, const ComputationNodeBasePtr& rootNode)
=======
void ComputationNetwork::SetLearnableNodesBelowNeedGradient(const bool needsGradient, const ComputationNodeBasePtr& rootNode)
>>>>>>> aa74337d
{
    SetLearnableNodesBelowLearningRateMultiplier(needsGradient ? 1.0f : 0);
}

void ComputationNetwork::SetBatchNormlizationNodesBelowEvalMode(const bool evalMode, const ComputationNodeBasePtr& rootNode /* = nullptr */)
{
    vector<ComputationNodeBasePtr> nodes;
    if (rootNode == nullptr)
    {
        for (auto pair : m_nameToNodeMap)
        {
            nodes.push_back(pair.second);
        }
    }
    else
    {
        auto allnodes = rootNode->EnumerateNodes();
        for (auto node : allnodes)
            nodes.push_back(node);
    }

    for (auto& node : nodes)
    {
        if (node->OperationName() == OperationNameOf(BatchNormalizationNode))
        {
            auto pNode = dynamic_pointer_cast<BatchNormalizationNode<float>>(node);
            if (!pNode)
            {
                auto pNode2 = dynamic_pointer_cast<BatchNormalizationNode<double>>(node);
                if (!pNode2)
                {
                    RuntimeError("Invalid node type: node name=%ls. We assume either BatchNormalizationNode<float> or BatchNormalizationNode<double>\n", node->NodeName().c_str());
                }
            }
            else
            {
                pNode->SetEvalMode(evalMode);
            }
        }
    }
}
} } }<|MERGE_RESOLUTION|>--- conflicted
+++ resolved
@@ -321,18 +321,6 @@
                 node->SetLearningRateMultiplier(learningRateMultiplier);
         }
     }
-}
-
-// sets m_learningRateMultiplier in all LearnableParameters feeding into the passed rootNode
-// Called from MEL
-<<<<<<< HEAD
-// TODO: This function should be implemented using teh above. No code dup please!
-void ComputationNetwork::SetLearnableNodesBelowNeedGradient(const bool needGradient, const ComputationNodeBasePtr& rootNode)
-=======
-void ComputationNetwork::SetLearnableNodesBelowNeedGradient(const bool needsGradient, const ComputationNodeBasePtr& rootNode)
->>>>>>> aa74337d
-{
-    SetLearnableNodesBelowLearningRateMultiplier(needsGradient ? 1.0f : 0);
 }
 
 void ComputationNetwork::SetBatchNormlizationNodesBelowEvalMode(const bool evalMode, const ComputationNodeBasePtr& rootNode /* = nullptr */)
