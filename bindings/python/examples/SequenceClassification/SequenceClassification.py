--- conflicted
+++ resolved
@@ -10,14 +10,7 @@
 from cntk.io import MinibatchSource, CTFDeserializer, StreamDef, StreamDefs, INFINITELY_REPEAT, FULL_DATA_SWEEP
 from cntk.device import cpu, set_default_device
 from cntk.learner import sgd
-<<<<<<< HEAD
 from cntk.ops import input_variable, cross_entropy_with_softmax, classification_error
-
-
-=======
-from cntk.ops import input_variable, cross_entropy_with_softmax, combine, classification_error
-from cntk.io import FULL_DATA_SWEEP
->>>>>>> db97d239
 
 abs_path = os.path.dirname(os.path.abspath(__file__))
 sys.path.append(os.path.join(abs_path, "..", ".."))
@@ -62,13 +55,7 @@
     rel_path = r"../../../../Tests/EndToEndTests/Text/SequenceClassification/Data/Train.ctf"
     path = os.path.join(os.path.dirname(os.path.abspath(__file__)), rel_path)
 
-<<<<<<< HEAD
     reader = create_reader(path, True, input_dim, num_output_classes)
-=======
-    mb_source = text_format_minibatch_source(path, [
-        StreamConfiguration(feature_stream_name, input_dim, True, 'x'),
-        StreamConfiguration(labels_stream_name, num_output_classes, False, 'y')], FULL_DATA_SWEEP)
->>>>>>> db97d239
 
     input_map = {
         features : reader.streams.features,
