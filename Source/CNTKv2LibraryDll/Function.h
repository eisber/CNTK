--- conflicted
+++ resolved
@@ -185,10 +185,6 @@
         static const std::wstring AttributeNameNormalizationTimeConstant;
         static const std::wstring AttributeNameBlendTimeConstant;
         static const std::wstring AttributeNameEpsilon;
-<<<<<<< HEAD
-        //static const std::wstring AttributeNameSamplesSeen;
-=======
->>>>>>> dd496e51
         static const std::wstring AttributeNameUseCuDNNEngine;
         static const std::wstring AttributeNameNewDynamicAxes;
         static const std::wstring AttributeNameBeginIndex;
@@ -592,20 +588,20 @@
                 auto paramShape = operands[i].Shape();
                 if (i < operands.size() - 1)
                 {
-                    if (inferDimensions && ((paramShape.Rank() == 1) && paramShape.HasInferredDimension()) && !mainOperandShape.HasInferredDimension())
-                    {
-                        size_t total = spatial ? mainOperandShape[mainOperandShape.Rank() - 1] : mainOperandShape.TotalSize();
-                        paramShape[0] = total;
-                        std::vector<std::pair<Variable, NDShape>> newParamShape = { { operands[i], paramShape } };
-                        UpdateOperandShapes(newParamShape);
-                    }
-
-                    if (!paramShape.HasInferredDimension() && !operands[1].Shape().HasInferredDimension() && (paramShape != operands[1].Shape()))
-                        InvalidArgument("BatchNormalization: Input[%d] has a shape (%S) different from Input[1] (%S), but they must be identical.", 
-                                        (int)i,
-                                        AsStringForErrorReporting(paramShape).c_str(),
-                                        AsStringForErrorReporting(operands[1].Shape()).c_str());
-                }
+                if (inferDimensions && ((paramShape.Rank() == 1) && paramShape.HasInferredDimension()) && !mainOperandShape.HasInferredDimension())
+                {
+                    size_t total = spatial ? mainOperandShape[mainOperandShape.Rank() - 1] : mainOperandShape.TotalSize();
+                    paramShape[0] = total;
+                    std::vector<std::pair<Variable, NDShape>> newParamShape = { { operands[i], paramShape } };
+                    UpdateOperandShapes(newParamShape);
+                }
+
+                if (!paramShape.HasInferredDimension() && !operands[1].Shape().HasInferredDimension() && (paramShape != operands[1].Shape()))
+                    InvalidArgument("BatchNormalization: Input[%d] has a shape (%S) different from Input[1] (%S), but they must be identical.", 
+                                    (int)i,
+                                    AsStringForErrorReporting(paramShape).c_str(),
+                                    AsStringForErrorReporting(operands[1].Shape()).c_str());
+            }
                 else if (paramShape != NDShape(std::vector<size_t>{ 1 })) // last arguments is count, must be a 1-dim vector
                 {
                     InvalidArgument("BatchNormalization: Input[%d] must be a 1-dimensional vector.", (int)i);
