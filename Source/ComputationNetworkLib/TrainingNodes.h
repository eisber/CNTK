--- conflicted
+++ resolved
@@ -2609,25 +2609,13 @@
         }
         if (inputIndex == SCALE) // derivative with respect to the scale, precomputed during input derivative computation
         {
-<<<<<<< HEAD
             assert(m_gradientValid);
             Input(SCALE)->Gradient() += *m_dScale;
-=======
-            // Derivative with respect to the scale was precomputed during input derivative computation.
-            Matrix<ElemType>& grad = Input(1)->Gradient();
-            Matrix<ElemType>::ScaleAndAdd(1, *m_dScale, grad);
->>>>>>> 1a176933
         }
         else if (inputIndex == BIAS) // derivative with respect to the bias, precomputed during input derivative computation
         {
-<<<<<<< HEAD
             assert(m_gradientValid);
             Input(BIAS)->Gradient() += *m_dBias;
-=======
-            // Derivative with respect to the bias was precomputed during input derivative computation.
-            Matrix<ElemType>& grad = Input(2)->Gradient();
-            Matrix<ElemType>::ScaleAndAdd(1, *m_dBias, grad);
->>>>>>> 1a176933
         }
         // No derivatives with respect to running mean and variance.
     }
