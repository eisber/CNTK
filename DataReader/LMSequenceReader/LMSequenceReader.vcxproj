﻿<?xml version="1.0" encoding="utf-8"?>
<Project DefaultTargets="Build" ToolsVersion="12.0" xmlns="http://schemas.microsoft.com/developer/msbuild/2003">
  <ItemGroup Label="ProjectConfigurations">
    <ProjectConfiguration Include="Debug|x64">
      <Configuration>Debug</Configuration>
      <Platform>x64</Platform>
    </ProjectConfiguration>
    <ProjectConfiguration Include="Release|x64">
      <Configuration>Release</Configuration>
      <Platform>x64</Platform>
    </ProjectConfiguration>
  </ItemGroup>
  <PropertyGroup Label="Globals">
    <ProjectGuid>{9A2F2441-5972-4EA8-9215-4119FCE0FB68}</ProjectGuid>
    <SccProjectName>
    </SccProjectName>
    <SccAuxPath>
    </SccAuxPath>
    <SccLocalPath>
    </SccLocalPath>
    <SccProvider>
    </SccProvider>
    <Keyword>Win32Proj</Keyword>
    <RootNamespace>UCIReader</RootNamespace>
    <ProjectName>LMSequenceReader</ProjectName>
  </PropertyGroup>
  <Import Project="$(VCTargetsPath)\Microsoft.Cpp.Default.props" />
  <PropertyGroup Condition="'$(Configuration)|$(Platform)'=='Debug|x64'" Label="Configuration">
    <ConfigurationType>DynamicLibrary</ConfigurationType>
    <UseDebugLibraries>true</UseDebugLibraries>
    <PlatformToolset>v120</PlatformToolset>
    <CharacterSet>Unicode</CharacterSet>
  </PropertyGroup>
  <PropertyGroup Condition="'$(Configuration)|$(Platform)'=='Release|x64'" Label="Configuration">
    <ConfigurationType>DynamicLibrary</ConfigurationType>
    <UseDebugLibraries>false</UseDebugLibraries>
    <PlatformToolset>v120</PlatformToolset>
    <WholeProgramOptimization>true</WholeProgramOptimization>
    <CharacterSet>Unicode</CharacterSet>
  </PropertyGroup>
  <Import Project="$(VCTargetsPath)\Microsoft.Cpp.props" />
  <ImportGroup Label="ExtensionSettings">
  </ImportGroup>
  <ImportGroup Condition="'$(Configuration)|$(Platform)'=='Debug|x64'" Label="PropertySheets">
    <Import Project="$(UserRootDir)\Microsoft.Cpp.$(Platform).user.props" Condition="exists('$(UserRootDir)\Microsoft.Cpp.$(Platform).user.props')" Label="LocalAppDataPlatform" />
  </ImportGroup>
  <ImportGroup Condition="'$(Configuration)|$(Platform)'=='Release|x64'" Label="PropertySheets">
    <Import Project="$(UserRootDir)\Microsoft.Cpp.$(Platform).user.props" Condition="exists('$(UserRootDir)\Microsoft.Cpp.$(Platform).user.props')" Label="LocalAppDataPlatform" />
  </ImportGroup>
  <PropertyGroup Label="UserMacros" />
  <PropertyGroup Condition="'$(Configuration)|$(Platform)'=='Debug|x64'">
    <LinkIncremental>true</LinkIncremental>
    <IncludePath>..\..\common\include;..\..\math\math;$(VCInstallDir)include;$(VCInstallDir)atlmfc\include;$(WindowsSDK_IncludePath);</IncludePath>
    <LibraryPath>$(SolutionDir)$(Platform)\$(Configuration);$(VCInstallDir)lib\amd64;$(VCInstallDir)atlmfc\lib\amd64;$(WindowsSDK_LibraryPath_x64);</LibraryPath>
    <IntDir>$(Platform)\$(Configuration)\$(ProjectName)\</IntDir>
  </PropertyGroup>
  <PropertyGroup Condition="'$(Configuration)|$(Platform)'=='Release|x64'">
    <LinkIncremental>false</LinkIncremental>
    <IncludePath>..\..\common\include;..\..\math\math;$(VCInstallDir)include;$(VCInstallDir)atlmfc\include;$(WindowsSDK_IncludePath);</IncludePath>
    <LibraryPath>$(SolutionDir)$(Platform)\$(Configuration);$(VCInstallDir)lib\amd64;$(VCInstallDir)atlmfc\lib\amd64;$(WindowsSDK_LibraryPath_x64);</LibraryPath>
    <IntDir>$(Platform)\$(Configuration)\$(ProjectName)\</IntDir>
  </PropertyGroup>
  <ItemDefinitionGroup Condition="'$(Configuration)|$(Platform)'=='Debug|x64'">
    <ClCompile>
      <PrecompiledHeader>Use</PrecompiledHeader>
      <WarningLevel>Level4</WarningLevel>
      <Optimization>Disabled</Optimization>
      <PreprocessorDefinitions>WIN32;_DEBUG;_WINDOWS;_USRDLL;UCIREADER_EXPORTS;%(PreprocessorDefinitions)</PreprocessorDefinitions>
      <SDLCheck>true</SDLCheck>
      <AdditionalIncludeDirectories>..\..\common\include;..\..\math\math</AdditionalIncludeDirectories>
      <TreatWarningAsError>true</TreatWarningAsError>
    </ClCompile>
    <Link>
      <SubSystem>Windows</SubSystem>
      <GenerateDebugInformation>true</GenerateDebugInformation>
      <AdditionalDependencies>CNTKMath.lib;kernel32.lib;user32.lib;gdi32.lib;winspool.lib;comdlg32.lib;advapi32.lib;shell32.lib;ole32.lib;oleaut32.lib;uuid.lib;odbc32.lib;odbccp32.lib;%(AdditionalDependencies)</AdditionalDependencies>
      <AdditionalLibraryDirectories>$(SolutionDir)$(Platform)\$(Configuration)\;..\..\math\$(Platform)\$(Configuration);..\$(Platform)\$(Configuration)</AdditionalLibraryDirectories>
    </Link>
  </ItemDefinitionGroup>
  <ItemDefinitionGroup Condition="'$(Configuration)|$(Platform)'=='Release|x64'">
    <ClCompile>
      <WarningLevel>Level4</WarningLevel>
      <PrecompiledHeader>Use</PrecompiledHeader>
      <Optimization>MaxSpeed</Optimization>
      <FunctionLevelLinking>true</FunctionLevelLinking>
      <IntrinsicFunctions>true</IntrinsicFunctions>
      <PreprocessorDefinitions>WIN32;NDEBUG;_WINDOWS;_USRDLL;UCIREADER_EXPORTS;%(PreprocessorDefinitions)</PreprocessorDefinitions>
      <SDLCheck>true</SDLCheck>
      <AdditionalIncludeDirectories>..\..\common\include;..\..\math\math</AdditionalIncludeDirectories>
      <OpenMPSupport>false</OpenMPSupport>
      <AdditionalOptions>/d2Zi+ %(AdditionalOptions)</AdditionalOptions>
      <TreatWarningAsError>true</TreatWarningAsError>
    </ClCompile>
    <Link>
      <SubSystem>Windows</SubSystem>
      <GenerateDebugInformation>true</GenerateDebugInformation>
      <EnableCOMDATFolding>true</EnableCOMDATFolding>
      <OptimizeReferences>true</OptimizeReferences>
      <AdditionalDependencies>CNTKMath.lib;kernel32.lib;user32.lib;gdi32.lib;winspool.lib;comdlg32.lib;advapi32.lib;shell32.lib;ole32.lib;oleaut32.lib;uuid.lib;odbc32.lib;odbccp32.lib;%(AdditionalDependencies)</AdditionalDependencies>
      <AdditionalLibraryDirectories>..\..\math\$(Platform)\$(Configuration);$(SolutionDir)$(Platform)\$(Configuration)\</AdditionalLibraryDirectories>
      <Profile>true</Profile>
    </Link>
  </ItemDefinitionGroup>
  <ItemGroup>
    <ClInclude Include="..\..\Common\Include\basetypes.h" />
    <ClInclude Include="..\..\Common\Include\DataReader.h" />
    <ClInclude Include="..\..\Common\Include\DataWriter.h" />
    <ClInclude Include="..\..\Common\Include\File.h" />
    <ClInclude Include="..\..\Common\Include\fileutil.h" />
<<<<<<< HEAD
=======
    <ClInclude Include="..\..\Common\Include\DebugUtil.h" />
>>>>>>> be8d1b9d
    <ClInclude Include="minibatchsourcehelpers.h" />
    <ClInclude Include="SequenceWriter.h" />
    <ClInclude Include="stdafx.h" />
    <ClInclude Include="targetver.h" />
    <ClInclude Include="SequenceReader.h" />
    <ClInclude Include="SequenceParser.h" />
  </ItemGroup>
  <ItemGroup>
    <ClCompile Include="..\..\Common\ConfigFile.cpp">
      <PrecompiledHeader Condition="'$(Configuration)|$(Platform)'=='Debug|x64'">NotUsing</PrecompiledHeader>
      <PrecompiledHeader Condition="'$(Configuration)|$(Platform)'=='Release|x64'">NotUsing</PrecompiledHeader>
    </ClCompile>
    <ClCompile Include="..\..\Common\DataReader.cpp" />
    <ClCompile Include="..\..\Common\DataWriter.cpp" />
    <ClCompile Include="..\..\Common\File.cpp">
      <PrecompiledHeader Condition="'$(Configuration)|$(Platform)'=='Debug|x64'">NotUsing</PrecompiledHeader>
      <PrecompiledHeader Condition="'$(Configuration)|$(Platform)'=='Release|x64'">NotUsing</PrecompiledHeader>
    </ClCompile>
    <ClCompile Include="..\..\Common\fileutil.cpp">
      <PrecompiledHeader Condition="'$(Configuration)|$(Platform)'=='Debug|x64'">NotUsing</PrecompiledHeader>
      <PrecompiledHeader Condition="'$(Configuration)|$(Platform)'=='Release|x64'">NotUsing</PrecompiledHeader>
    </ClCompile>
<<<<<<< HEAD
=======
    <ClCompile Include="..\..\Common\DebugUtil.cpp">
      <PrecompiledHeader Condition="'$(Configuration)|$(Platform)'=='Debug|x64'">NotUsing</PrecompiledHeader>
      <PrecompiledHeader Condition="'$(Configuration)|$(Platform)'=='Release|x64'">NotUsing</PrecompiledHeader>
    </ClCompile>
>>>>>>> be8d1b9d
    <ClCompile Include="Exports.cpp" />
    <ClCompile Include="dllmain.cpp">
      <CompileAsManaged Condition="'$(Configuration)|$(Platform)'=='Debug|x64'">false</CompileAsManaged>
      <PrecompiledHeader Condition="'$(Configuration)|$(Platform)'=='Debug|x64'">
      </PrecompiledHeader>
      <CompileAsManaged Condition="'$(Configuration)|$(Platform)'=='Release|x64'">false</CompileAsManaged>
      <PrecompiledHeader Condition="'$(Configuration)|$(Platform)'=='Release|x64'">
      </PrecompiledHeader>
    </ClCompile>
    <ClCompile Include="SequenceWriter.cpp" />
    <ClCompile Include="stdafx.cpp">
      <PrecompiledHeader Condition="'$(Configuration)|$(Platform)'=='Debug|x64'">Create</PrecompiledHeader>
      <PrecompiledHeader Condition="'$(Configuration)|$(Platform)'=='Release|x64'">Create</PrecompiledHeader>
    </ClCompile>
    <ClCompile Include="SequenceReader.cpp" />
    <ClCompile Include="SequenceParser.cpp" />
  </ItemGroup>
  <ItemGroup>
    <Text Include="SentenceTest.txt" />
    <Text Include="SequenceTest.txt" />
  </ItemGroup>
  <Import Project="$(VCTargetsPath)\Microsoft.Cpp.targets" />
  <ImportGroup Label="ExtensionTargets">
  </ImportGroup>
</Project><|MERGE_RESOLUTION|>--- conflicted
+++ resolved
@@ -107,10 +107,7 @@
     <ClInclude Include="..\..\Common\Include\DataWriter.h" />
     <ClInclude Include="..\..\Common\Include\File.h" />
     <ClInclude Include="..\..\Common\Include\fileutil.h" />
-<<<<<<< HEAD
-=======
     <ClInclude Include="..\..\Common\Include\DebugUtil.h" />
->>>>>>> be8d1b9d
     <ClInclude Include="minibatchsourcehelpers.h" />
     <ClInclude Include="SequenceWriter.h" />
     <ClInclude Include="stdafx.h" />
@@ -133,13 +130,10 @@
       <PrecompiledHeader Condition="'$(Configuration)|$(Platform)'=='Debug|x64'">NotUsing</PrecompiledHeader>
       <PrecompiledHeader Condition="'$(Configuration)|$(Platform)'=='Release|x64'">NotUsing</PrecompiledHeader>
     </ClCompile>
-<<<<<<< HEAD
-=======
     <ClCompile Include="..\..\Common\DebugUtil.cpp">
       <PrecompiledHeader Condition="'$(Configuration)|$(Platform)'=='Debug|x64'">NotUsing</PrecompiledHeader>
       <PrecompiledHeader Condition="'$(Configuration)|$(Platform)'=='Release|x64'">NotUsing</PrecompiledHeader>
     </ClCompile>
->>>>>>> be8d1b9d
     <ClCompile Include="Exports.cpp" />
     <ClCompile Include="dllmain.cpp">
       <CompileAsManaged Condition="'$(Configuration)|$(Platform)'=='Debug|x64'">false</CompileAsManaged>
