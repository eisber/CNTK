--- conflicted
+++ resolved
@@ -1,185 +1,53 @@
 ﻿<?xml version="1.0" encoding="utf-8"?>
 <Project ToolsVersion="4.0" xmlns="http://schemas.microsoft.com/developer/msbuild/2003">
   <ItemGroup>
-    <ClCompile Include="..\Common\DataReader.cpp">
-      <Filter>Common</Filter>
-    </ClCompile>
-    <ClCompile Include="..\Common\DataWriter.cpp">
-      <Filter>Common</Filter>
-    </ClCompile>
-    <ClCompile Include="..\Common\File.cpp">
-      <Filter>Common</Filter>
-    </ClCompile>
-    <ClCompile Include="..\Common\fileutil.cpp">
-      <Filter>Common</Filter>
-    </ClCompile>
-    <ClCompile Include="stdafx.cpp">
-      <Filter>Misc</Filter>
-    </ClCompile>
-    <ClCompile Include="..\Common\TimerUtility.cpp">
-      <Filter>Common</Filter>
-    </ClCompile>
-    <ClCompile Include="Profiler.cpp">
-      <Filter>GPU Interfacing</Filter>
-    </ClCompile>
-    <ClCompile Include="SGD.cpp">
-      <Filter>SGD</Filter>
-    </ClCompile>
-    <ClCompile Include="..\Common\Config.cpp">
-      <Filter>Common</Filter>
-    </ClCompile>
+    <ClCompile Include="..\Common\Config.cpp" />
+    <ClCompile Include="..\Common\DataReader.cpp" />
+    <ClCompile Include="..\Common\DataWriter.cpp" />
+    <ClCompile Include="..\Common\File.cpp" />
+    <ClCompile Include="..\Common\fileutil.cpp" />
+    <ClCompile Include="..\Common\TimerUtility.cpp" />
+    <ClCompile Include="Profiler.cpp" />
+    <ClCompile Include="SGD.cpp" />
+    <ClCompile Include="stdafx.cpp" />
   </ItemGroup>
   <ItemGroup>
-    <ClInclude Include="..\Common\Include\fileutil.h">
-      <Filter>Common\Include</Filter>
-    </ClInclude>
-    <ClInclude Include="..\Common\Include\File.h">
-      <Filter>Common\Include</Filter>
-    </ClInclude>
-    <ClInclude Include="..\Common\Include\DataReader.h">
-      <Filter>Common\Include</Filter>
-    </ClInclude>
-    <ClInclude Include="..\Common\Include\DataWriter.h">
-      <Filter>Common\Include</Filter>
-    </ClInclude>
-    <ClInclude Include="..\ComputationNetworkLib\ComputationNetwork.h">
-      <Filter>from ComputationNetworkLib\Network</Filter>
-    </ClInclude>
-    <ClInclude Include="..\ComputationNetworkLib\ComputationNode.h">
-      <Filter>from ComputationNetworkLib\Nodes</Filter>
-    </ClInclude>
-    <ClInclude Include="stdafx.h">
-      <Filter>Misc</Filter>
-    </ClInclude>
-    <ClInclude Include="targetver.h">
-      <Filter>Misc</Filter>
-    </ClInclude>
-    <ClInclude Include="..\Common\Include\hostname.h">
-      <Filter>Common\Include</Filter>
-    </ClInclude>
-    <ClInclude Include="..\Common\Include\TimerUtility.h">
-      <Filter>Common\Include</Filter>
-    </ClInclude>
-    <ClInclude Include="..\Common\Include\Basics.h">
-      <Filter>Common\Include</Filter>
-    </ClInclude>
-    <ClInclude Include="..\Common\Include\BestGpu.h">
-      <Filter>Common\Include</Filter>
-    </ClInclude>
-    <ClInclude Include="..\ComputationNetworkLib\NonlinearityNodes.h">
-      <Filter>from ComputationNetworkLib\Nodes</Filter>
-    </ClInclude>
-    <ClInclude Include="..\ComputationNetworkLib\LinearAlgebraNodes.h">
-      <Filter>from ComputationNetworkLib\Nodes</Filter>
-    </ClInclude>
-    <ClInclude Include="..\ComputationNetworkLib\ConvolutionalNodes.h">
-      <Filter>from ComputationNetworkLib\Nodes</Filter>
-    </ClInclude>
-    <ClInclude Include="..\ComputationNetworkLib\RecurrentNodes.h">
-      <Filter>from ComputationNetworkLib\Nodes</Filter>
-    </ClInclude>
-    <ClInclude Include="..\ComputationNetworkLib\InputAndParamNodes.h">
-      <Filter>from ComputationNetworkLib\Nodes</Filter>
-    </ClInclude>
-    <ClInclude Include="..\Common\CrossProcessMutex.h">
-      <Filter>Common\Include</Filter>
-    </ClInclude>
-    <ClInclude Include="DistGradHeader.h">
-      <Filter>Parallelization</Filter>
-    </ClInclude>
-    <ClInclude Include="IDistGradAggregator.h">
-      <Filter>Parallelization</Filter>
-    </ClInclude>
-    <ClInclude Include="..\Common\Include\Platform.h">
-      <Filter>Common\Include</Filter>
-    </ClInclude>
-    <ClInclude Include="SGD.h">
-      <Filter>SGD</Filter>
-    </ClInclude>
-    <ClInclude Include="SimpleOutputWriter.h">
-      <Filter>Eval</Filter>
-    </ClInclude>
-    <ClInclude Include="..\Common\Include\ScriptableObjects.h">
-      <Filter>Common\Include</Filter>
-    </ClInclude>
-    <ClInclude Include="..\Math\Matrix.h">
-      <Filter>from Math</Filter>
-    </ClInclude>
-    <ClInclude Include="..\Math\CUDAPageLockedMemAllocator.h">
-      <Filter>from Math</Filter>
-    </ClInclude>
-    <ClInclude Include="..\Math\QuantizedMatrix.h">
-      <Filter>from Math</Filter>
-    </ClInclude>
-    <ClInclude Include="SimpleEvaluator.h">
-      <Filter>Eval</Filter>
-    </ClInclude>
-    <ClInclude Include="DataReaderHelpers.h">
-      <Filter>Data Reading</Filter>
-    </ClInclude>
-    <ClInclude Include="..\Common\Include\Sequences.h">
-      <Filter>Common\Include</Filter>
-    </ClInclude>
-    <ClInclude Include="..\Common\Include\TensorShape.h">
-      <Filter>Common\Include</Filter>
-    </ClInclude>
-    <ClInclude Include="..\Common\Include\Config.h">
-      <Filter>Common\Include</Filter>
-    </ClInclude>
-    <ClInclude Include="SimpleDistGradAggregator.h">
-      <Filter>Parallelization</Filter>
-    </ClInclude>
-<<<<<<< HEAD
-    <ClInclude Include="MASGD.h">
-      <Filter>Parallelization</Filter>
-=======
-    <ClInclude Include="..\ComputationNetworkLib\PreComputeNodes.h">
-      <Filter>from ComputationNetworkLib\Nodes</Filter>
-    </ClInclude>
-    <ClInclude Include="..\ComputationNetworkLib\EvaluationNodes.h">
-      <Filter>from ComputationNetworkLib\Nodes</Filter>
-    </ClInclude>
-    <ClInclude Include="..\ComputationNetworkLib\TrainingNodes.h">
-      <Filter>from ComputationNetworkLib\Nodes</Filter>
->>>>>>> 2f9a48c7
-    </ClInclude>
-  </ItemGroup>
-  <ItemGroup>
-    <Filter Include="Common">
-      <UniqueIdentifier>{b3d05c7b-7bcf-4b12-bcb5-dced86717202}</UniqueIdentifier>
-    </Filter>
-    <Filter Include="Common\Include">
-      <UniqueIdentifier>{85226dda-87ba-4da6-af04-563d0ce23b94}</UniqueIdentifier>
-    </Filter>
-    <Filter Include="Misc">
-      <UniqueIdentifier>{3c119a92-ffb2-4850-adae-01778324974d}</UniqueIdentifier>
-    </Filter>
-    <Filter Include="GPU Interfacing">
-      <UniqueIdentifier>{8d99b2cc-5209-40e4-8b4b-a7616973ae3b}</UniqueIdentifier>
-    </Filter>
-    <Filter Include="Parallelization">
-      <UniqueIdentifier>{8531d7fb-a673-491a-988a-012c92fafbfd}</UniqueIdentifier>
-    </Filter>
-    <Filter Include="SGD">
-      <UniqueIdentifier>{5e22e394-50bb-4ce7-bfda-9b8d2d1a2741}</UniqueIdentifier>
-    </Filter>
-    <Filter Include="Eval">
-      <UniqueIdentifier>{c263e5cd-26a3-4277-bf2f-f3de466267a3}</UniqueIdentifier>
-    </Filter>
-    <Filter Include="from ComputationNetworkLib">
-      <UniqueIdentifier>{d5cc574b-5fd1-476b-b69e-0c6428a55262}</UniqueIdentifier>
-    </Filter>
-    <Filter Include="from ComputationNetworkLib\Network">
-      <UniqueIdentifier>{498bb2e9-53de-4955-970e-813e3f21025b}</UniqueIdentifier>
-    </Filter>
-    <Filter Include="from ComputationNetworkLib\Nodes">
-      <UniqueIdentifier>{0b366814-48b2-4619-bf92-85ee24e3cbc1}</UniqueIdentifier>
-    </Filter>
-    <Filter Include="from Math">
-      <UniqueIdentifier>{4c82e709-ff3e-43ab-b94c-763e300b637e}</UniqueIdentifier>
-    </Filter>
-    <Filter Include="Data Reading">
-      <UniqueIdentifier>{b866d513-7bd0-497c-98c2-f62dbcd4cde4}</UniqueIdentifier>
-    </Filter>
+    <ClInclude Include="..\Common\CrossProcessMutex.h" />
+    <ClInclude Include="..\Common\Include\Basics.h" />
+    <ClInclude Include="..\Common\Include\BestGpu.h" />
+    <ClInclude Include="..\Common\Include\Config.h" />
+    <ClInclude Include="..\Common\Include\DataReader.h" />
+    <ClInclude Include="..\Common\Include\TensorShape.h" />
+    <ClInclude Include="..\Common\Include\DataWriter.h" />
+    <ClInclude Include="..\Common\Include\File.h" />
+    <ClInclude Include="..\Common\Include\fileutil.h" />
+    <ClInclude Include="..\Common\Include\hostname.h" />
+    <ClInclude Include="..\Common\Include\Platform.h" />
+    <ClInclude Include="..\Common\Include\ScriptableObjects.h" />
+    <ClInclude Include="..\Common\Include\Sequences.h" />
+    <ClInclude Include="..\Common\Include\TimerUtility.h" />
+    <ClInclude Include="..\ComputationNetworkLib\EvaluationNodes.h" />
+    <ClInclude Include="..\ComputationNetworkLib\PreComputeNodes.h" />
+    <ClInclude Include="..\ComputationNetworkLib\TrainingNodes.h" />
+    <ClInclude Include="..\Math\CUDAPageLockedMemAllocator.h" />
+    <ClInclude Include="..\Math\Matrix.h" />
+    <ClInclude Include="..\Math\QuantizedMatrix.h" />
+    <ClInclude Include="..\ComputationNetworkLib\ComputationNetwork.h" />
+    <ClInclude Include="..\ComputationNetworkLib\ComputationNode.h" />
+    <ClInclude Include="..\ComputationNetworkLib\ConvolutionalNodes.h" />
+    <ClInclude Include="DataReaderHelpers.h" />
+    <ClInclude Include="DistGradHeader.h" />
+    <ClInclude Include="IDistGradAggregator.h" />
+    <ClInclude Include="..\ComputationNetworkLib\InputAndParamNodes.h" />
+    <ClInclude Include="..\ComputationNetworkLib\LinearAlgebraNodes.h" />
+    <ClInclude Include="MASGD.h" />
+    <ClInclude Include="..\ComputationNetworkLib\NonlinearityNodes.h" />
+    <ClInclude Include="..\ComputationNetworkLib\RecurrentNodes.h" />
+    <ClInclude Include="SimpleDistGradAggregator.h" />
+    <ClInclude Include="SimpleEvaluator.h" />
+    <ClInclude Include="SimpleOutputWriter.h" />
+    <ClInclude Include="SGD.h" />
+    <ClInclude Include="stdafx.h" />
+    <ClInclude Include="targetver.h" />
   </ItemGroup>
 </Project>