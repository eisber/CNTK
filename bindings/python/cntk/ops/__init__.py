--- conflicted
+++ resolved
@@ -2214,13 +2214,8 @@
     name=''):
     '''
     For weighted sampling with the specifed sample size (`num_samples`)
-<<<<<<< HEAD
-    this node computes the expected number of occurences of each class
-    in the the sampled set. In case of sampling without replacement 
-=======
     this operation computes the expected number of occurences of each class
     in the the sampled set. In case of sampling without replacement
->>>>>>> d15bec5a
     the result is only an estimate which might be quite rough in the
     case of small sample sizes.
     Intended uses are e.g. sampled softmax, noise contrastive 
@@ -2230,10 +2225,10 @@
 
     Args:
         weights: input vector of sampling weights which should be 
-            non-negative numbers. 
+         non-negative numbers. 
         num_samples (int): number of expected samples
         allow_duplicates (bool): If sampling is done
-            with replacement (`True`) or without (`False`).
+         with replacement (`True`) or without (`False`).
 
     Example:
         >>> import numpy as np
